import * as React from 'react';
import { useFormContext } from './useFormContext';
import setFieldArrayDirtyFields from './logic/setFieldArrayDirtyFields';
import { isMatchFieldArrayName } from './logic/isNameInFieldArray';
import generateId from './logic/generateId';
import getFieldArrayParentName from './logic/getNodeParentName';
import get from './utils/get';
import set from './utils/set';
import removeArrayAt from './utils/remove';
import unset from './utils/unset';
import moveArrayAt from './utils/move';
import swapArrayAt from './utils/swap';
import prependAt from './utils/prepend';
import insertAt from './utils/insert';
import fillEmptyArray from './utils/fillEmptyArray';
import fillBooleanArray from './utils/fillBooleanArray';
import compact from './utils/compact';
import cloneObject from './utils/cloneObject';
import {
  Field,
  FieldValues,
  UseFieldArrayProps,
  Control,
  ArrayField,
  UnpackNestedValue,
  DeepPartial,
  UseFieldArrayMethods,
} from './types';

const mapIds = <
  TFieldArrayValues extends FieldValues = FieldValues,
  TKeyName extends string = 'id'
>(
  values: Partial<TFieldArrayValues>[] = [],
  keyName: TKeyName,
  skipWarn?: boolean,
): Partial<ArrayField<TFieldArrayValues, TKeyName>>[] => {
  if (process.env.NODE_ENV !== 'production') {
    if (!skipWarn) {
      for (const value of values) {
        if (typeof value === 'object') {
          if (keyName in value) {
            console.warn(
              `📋 useFieldArray fieldValues contain the keyName \`${keyName}\` which is reserved for use by useFieldArray. https://react-hook-form.com/api#useFieldArray`,
            );

            break;
          }
        } else {
          console.warn(
            `📋 useFieldArray input's name should be in object shape instead of flat array. https://react-hook-form.com/api#useFieldArray`,
          );

          break;
        }
      }
    }
  }

  return values.map((value: Partial<TFieldArrayValues>) => ({
    [keyName]: value[keyName] || generateId(),
    ...value,
  }));
};

export const useFieldArray = <
  TFieldArrayValues extends FieldValues = FieldValues,
  TKeyName extends string = 'id',
  TControl extends Control = Control
>({
  control,
  name,
  keyName = 'id' as TKeyName,
}: UseFieldArrayProps<TKeyName, TControl>): UseFieldArrayMethods<
  TFieldArrayValues,
  TKeyName
> => {
  const methods = useFormContext();

  if (process.env.NODE_ENV !== 'production') {
    if (!control && !methods) {
      throw new Error(
        '📋 useFieldArray is missing `control` prop. https://react-hook-form.com/api#useFieldArray',
      );
    }
  }

  const focusIndexRef = React.useRef(-1);
  const {
    isWatchAllRef,
    watchFieldsRef,
    isFormDirty,
    watchSubjectRef,
    resetFieldArrayFunctionRef,
    fieldArrayNamesRef,
    fieldsRef,
    defaultValuesRef,
    removeFieldEventListener,
    formStateRef,
    shallowFieldsStateRef,
    formStateSubjectRef,
    readFormStateRef,
    validFieldsRef,
    fieldsWithValidationRef,
    fieldArrayDefaultValuesRef,
    updateIsValid,
    getValues,
    shouldUnregister,
    fieldArrayValuesRef,
  } = control || methods.control;

  const fieldArrayParentName = getFieldArrayParentName(name);
  const memoizedDefaultValues = React.useRef<Partial<TFieldArrayValues>[]>([
    ...(get(fieldArrayDefaultValuesRef.current, fieldArrayParentName)
      ? get(fieldArrayDefaultValuesRef.current, name, [])
      : get(
          shouldUnregister
            ? defaultValuesRef.current
            : shallowFieldsStateRef.current,
          name,
          [],
        )),
  ]);
  const [fields, setFields] = React.useState<
    Partial<ArrayField<TFieldArrayValues, TKeyName>>[]
  >(mapIds(memoizedDefaultValues.current, keyName));
  set(fieldArrayValuesRef.current, name, fields);

  const omitKey = <T extends (Partial<TFieldArrayValues> | undefined)[]>(
    fields: T,
  ) => fields.map(({ [keyName]: omitted, ...rest } = {}) => rest);

  fieldArrayNamesRef.current.add(name);

  const getFieldArrayValue = React.useCallback(
    () => get(fieldArrayValuesRef.current, name, []),
    [name],
  );

  const getCurrentFieldsValues = () =>
    mapIds<TFieldArrayValues, TKeyName>(
      get(getValues(), name, getFieldArrayValue()).map(
        (item: Partial<TFieldArrayValues>, index: number) => ({
          ...getFieldArrayValue()[index],
          ...item,
        }),
      ),
      keyName,
      true,
    );

  fieldArrayNamesRef.current.add(name);

  if (
    fieldArrayParentName &&
    !get(fieldArrayDefaultValuesRef.current, fieldArrayParentName)
  ) {
    set(
      fieldArrayDefaultValuesRef.current,
      fieldArrayParentName,
      cloneObject(get(defaultValuesRef.current, fieldArrayParentName)),
    );
  }

  const setFieldAndValidState = (
    fieldsValues: Partial<ArrayField<TFieldArrayValues, TKeyName>>[],
  ) => {
    setFields(fieldsValues);
    set(fieldArrayValuesRef.current, name, fieldsValues);

    if (readFormStateRef.current.isValid) {
      const values = getValues();
      set(values, name, fieldsValues);
      updateIsValid(values);
    }
  };

  const resetFields = () => {
    for (const key in fieldsRef.current) {
      if (isMatchFieldArrayName(key, name)) {
        removeFieldEventListener(fieldsRef.current[key] as Field, true);
        delete fieldsRef.current[key];
      }
    }
  };

  const cleanup = <T>(ref: T) =>
    !compact(get(ref, name, [])).length && unset(ref, name);

  const updateDirtyFieldsWithDefaultValues = <
    T extends (Partial<TFieldArrayValues> | undefined)[]
  >(
    updatedFieldArrayValues?: T,
  ) => {
    if (updatedFieldArrayValues) {
      set(
        formStateRef.current.dirty,
        name,
        setFieldArrayDirtyFields(
          omitKey(updatedFieldArrayValues),
          get(defaultValuesRef.current, name, []),
          get(formStateRef.current.dirty, name, []),
        ),
      );
    }
  };

  const batchStateUpdate = <
    T extends Function,
    K extends (Partial<TFieldArrayValues> | undefined)[]
  >(
    method: T,
    args: {
      argA?: unknown;
      argB?: unknown;
      argC?: unknown;
      argD?: unknown;
    },
    updatedFieldValues?: K,
    updatedFormValues: (Partial<TFieldArrayValues> | undefined)[] = [],
    shouldSet = true,
    shouldUpdateValid = false,
  ) => {
    if (get(shallowFieldsStateRef.current, name)) {
      const output = method(
        get(shallowFieldsStateRef.current, name),
        args.argA,
        args.argB,
      );
      shouldSet && set(shallowFieldsStateRef.current, name, output);
    }

    if (get(fieldArrayDefaultValuesRef.current, name)) {
      const output = method(
        get(fieldArrayDefaultValuesRef.current, name),
        args.argA,
        args.argB,
      );
      shouldSet && set(fieldArrayDefaultValuesRef.current, name, output);
      cleanup(fieldArrayDefaultValuesRef.current);
    }

    if (Array.isArray(get(formStateRef.current.errors, name))) {
      const output = method(
        get(formStateRef.current.errors, name),
        args.argA,
        args.argB,
      );
      shouldSet && set(formStateRef.current.errors, name, output);
      cleanup(formStateRef.current.errors);
    }

    if (
      readFormStateRef.current.touched &&
      get(formStateRef.current.touched, name)
    ) {
      const output = method(
        get(formStateRef.current.touched, name),
        args.argA,
        args.argB,
      );
      shouldSet && set(formStateRef.current.touched, name, output);
      cleanup(formStateRef.current.touched);
    }

<<<<<<< HEAD
    if (readFormStateRef.current.dirty || readFormStateRef.current.isDirty) {
      const output = method(
        get(formStateRef.current.dirty, name, []),
        args.argC,
        args.argD,
      );
      shouldSet && set(formStateRef.current.dirty, name, output);
=======
    if (
      readFormStateRef.current.dirtyFields ||
      readFormStateRef.current.isDirty
    ) {
      set(
        formStateRef.current.dirtyFields,
        name,
        setFieldArrayDirtyFields(
          omitKey(updatedFormValues),
          get(defaultValuesRef.current, name, []),
          get(formStateRef.current.dirtyFields, name, []),
        ),
      );
>>>>>>> 2d853015
      updateDirtyFieldsWithDefaultValues(updatedFieldValues);
      cleanup(formStateRef.current.dirty);
    }

    if (shouldUpdateValid && readFormStateRef.current.isValid) {
      set(
        validFieldsRef.current,
        name,
        method(get(validFieldsRef.current, name, []), args.argA),
      );
      cleanup(validFieldsRef.current);

      set(
        fieldsWithValidationRef.current,
        name,
        method(get(fieldsWithValidationRef.current, name, []), args.argA),
      );
      cleanup(fieldsWithValidationRef.current);
    }

    formStateSubjectRef.current.next({
      isDirty: isFormDirty(name, omitKey(updatedFormValues)),
      errors: formStateRef.current.errors,
      isValid: formStateRef.current.isValid,
    });
  };

  const append = (
    value: Partial<TFieldArrayValues> | Partial<TFieldArrayValues>[],
    shouldFocus = true,
  ) => {
    const appendValue = Array.isArray(value) ? value : [value];
    const updateFormValues = [
      ...getCurrentFieldsValues(),
      ...mapIds(appendValue, keyName),
    ];
    setFieldAndValidState(updateFormValues);

    if (readFormStateRef.current.dirty || readFormStateRef.current.isDirty) {
      updateDirtyFieldsWithDefaultValues(updateFormValues);

      formStateSubjectRef.current.next({
        isDirty: true,
        dirty: formStateRef.current.dirty,
      });
    }

    !shouldUnregister &&
      set(shallowFieldsStateRef.current, name, [
        ...(get(shallowFieldsStateRef.current, name) || []),
        ...cloneObject(appendValue),
      ]);

    focusIndexRef.current = shouldFocus
      ? get(fieldArrayValuesRef.current, name).length - 1
      : -1;
  };

  const prepend = (
    value: Partial<TFieldArrayValues> | Partial<TFieldArrayValues>[],
    shouldFocus = true,
  ) => {
    const emptyArray = fillEmptyArray(value);
    const updatedFieldArrayValues = prependAt(
      getCurrentFieldsValues(),
      mapIds(Array.isArray(value) ? value : [value], keyName),
    );

    setFieldAndValidState(updatedFieldArrayValues);
    resetFields();
    batchStateUpdate(
      prependAt,
      {
        argA: emptyArray,
        argC: fillBooleanArray(value),
      },
      updatedFieldArrayValues,
    );
    focusIndexRef.current = shouldFocus ? 0 : -1;
  };

  const remove = (index?: number | number[]) => {
    const fieldValues = getCurrentFieldsValues();
    const updatedFieldValues: (
      | Partial<TFieldArrayValues>
      | undefined
    )[] = removeArrayAt(fieldValues, index);
    resetFields();
    batchStateUpdate(
      removeArrayAt,
      {
        argA: index,
        argC: index,
      },
      updatedFieldValues,
      removeArrayAt(fieldValues, index),
      true,
      true,
    );
    setFieldAndValidState(
      updatedFieldValues as Partial<ArrayField<TFieldArrayValues, TKeyName>>[],
    );
  };

  const insert = (
    index: number,
    value: Partial<TFieldArrayValues> | Partial<TFieldArrayValues>[],
    shouldFocus = true,
  ) => {
    const emptyArray = fillEmptyArray(value);
    const fieldValues = getCurrentFieldsValues();
    const updatedFieldArrayValues = insertAt(
      fieldValues,
      index,
      mapIds(Array.isArray(value) ? value : [value], keyName),
    );

    setFieldAndValidState(updatedFieldArrayValues);
    resetFields();
    batchStateUpdate(
      insertAt,
      {
        argA: index,
        argB: emptyArray,
        argC: index,
        argD: fillBooleanArray(value),
      },
      updatedFieldArrayValues,
      insertAt(fieldValues, index),
    );
    focusIndexRef.current = shouldFocus ? index : -1;
  };

  const swap = (indexA: number, indexB: number) => {
    const fieldValues = getCurrentFieldsValues();
    swapArrayAt(fieldValues, indexA, indexB);
    resetFields();
    batchStateUpdate(
      swapArrayAt,
      {
        argA: indexA,
        argB: indexB,
        argC: indexA,
        argD: indexB,
      },
      undefined,
      fieldValues,
      false,
    );
    setFieldAndValidState([...fieldValues]);
  };

  const move = (from: number, to: number) => {
    const fieldValues = getCurrentFieldsValues();
    moveArrayAt(fieldValues, from, to);
    resetFields();
    setFieldAndValidState([...fieldValues]);
    batchStateUpdate(
      moveArrayAt,
      {
        argA: from,
        argB: to,
        argC: from,
        argD: to,
      },
      undefined,
      fieldValues,
      false,
    );
  };

  React.useEffect(() => {
    if (process.env.NODE_ENV !== 'production') {
      if (!name) {
        console.warn(
          '📋 useFieldArray is missing `name` attribute. https://react-hook-form.com/api#useFieldArray',
        );
      }
    }

    const defaultValues = get(fieldArrayDefaultValuesRef.current, name);

    if (defaultValues && fields.length < defaultValues.length) {
      defaultValues.pop();
      set(fieldArrayDefaultValuesRef.current, name, defaultValues);
    }

    if (isWatchAllRef.current) {
      formStateSubjectRef.current.next({});
    } else {
      for (const watchField of watchFieldsRef.current) {
        if (watchField.startsWith(name)) {
          formStateSubjectRef.current.next({});
          break;
        }
      }
    }

    watchSubjectRef.current.next({ inputName: name });

    if (focusIndexRef.current > -1) {
      for (const key in fieldsRef.current) {
        const field = fieldsRef.current[key];
        if (
          key.startsWith(`${name}[${focusIndexRef.current}]`) &&
          field!.ref.focus
        ) {
          field!.ref.focus();
          break;
        }
      }
    }

    focusIndexRef.current = -1;
  }, [fields, name]);

  React.useEffect(() => {
    const resetFunctions = resetFieldArrayFunctionRef.current;
    const fieldArrayNames = fieldArrayNamesRef.current;

    if (!getFieldArrayParentName(name)) {
      resetFunctions[name] = <TFieldValues>(
        data?: UnpackNestedValue<DeepPartial<TFieldValues>>,
      ) => {
        resetFields();
        !data && unset(fieldArrayDefaultValuesRef.current, name);
        unset(shallowFieldsStateRef.current, name);
        memoizedDefaultValues.current = get(
          data || defaultValuesRef.current,
          name,
        );
        setFields(mapIds(memoizedDefaultValues.current, keyName));
      };
    }

    return () => {
      if (process.env.NODE_ENV !== 'production') {
        return;
      }

      resetFields();
      delete resetFunctions[name];
      unset(fieldArrayValuesRef, name);
      fieldArrayNames.delete(name);
    };
  }, []);

  return {
    swap: React.useCallback(swap, [name]),
    move: React.useCallback(move, [name]),
    prepend: React.useCallback(prepend, [name]),
    append: React.useCallback(append, [name]),
    remove: React.useCallback(remove, [name]),
    insert: React.useCallback(insert, [name]),
    fields,
  };
};<|MERGE_RESOLUTION|>--- conflicted
+++ resolved
@@ -263,29 +263,16 @@
       cleanup(formStateRef.current.touched);
     }
 
-<<<<<<< HEAD
     if (readFormStateRef.current.dirty || readFormStateRef.current.isDirty) {
-      const output = method(
-        get(formStateRef.current.dirty, name, []),
-        args.argC,
-        args.argD,
-      );
-      shouldSet && set(formStateRef.current.dirty, name, output);
-=======
-    if (
-      readFormStateRef.current.dirtyFields ||
-      readFormStateRef.current.isDirty
-    ) {
       set(
-        formStateRef.current.dirtyFields,
+        formStateRef.current.dirty,
         name,
         setFieldArrayDirtyFields(
           omitKey(updatedFormValues),
           get(defaultValuesRef.current, name, []),
-          get(formStateRef.current.dirtyFields, name, []),
+          get(formStateRef.current.dirty, name, []),
         ),
       );
->>>>>>> 2d853015
       updateDirtyFieldsWithDefaultValues(updatedFieldValues);
       cleanup(formStateRef.current.dirty);
     }
