--- conflicted
+++ resolved
@@ -142,22 +142,15 @@
       cleanup(control._formState.val.dirtyFields);
     }
 
-<<<<<<< HEAD
     control._subjects.state.next({
       isDirty: control._getIsDirty(
         name,
         omitKey(updatedFieldArrayValues, keyName),
       ),
+      dirtyFields: control._formState.val
+        .dirtyFields as FieldNamesMarkedBoolean<TFieldValues>,
       errors: control._formState.val.errors as FieldErrors<TFieldValues>,
       isValid: control._formState.val.isValid,
-=======
-    subjectsRef.current.state.next({
-      dirtyFields: formStateRef.current
-        .dirtyFields as FieldNamesMarkedBoolean<TFieldValues>,
-      isDirty: getIsDirty(name, omitKey(updatedFieldArrayValues)),
-      errors: formStateRef.current.errors as FieldErrors<TFieldValues>,
-      isValid: formStateRef.current.isValid,
->>>>>>> b4423c5e
     });
   };
 
