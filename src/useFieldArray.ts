--- conflicted
+++ resolved
@@ -30,14 +30,6 @@
 import { useFormContext } from './useFormContext';
 import { useSubscribe } from './useSubscribe';
 
-<<<<<<< HEAD
-export const useFieldArray = <
-  TFieldValues extends FieldValues,
-  TFieldArrayName extends PathString,
->(
-  props: UseFieldArrayProps<TFieldValues, TFieldArrayName>,
-): UseFieldArrayReturn<TFieldValues, TFieldArrayName> => {
-=======
 /**
  * A custom hook that exposes convenient methods to perform operations with a list of dynamic inputs that need to be appended, updated, removed etc.
  *
@@ -76,13 +68,11 @@
  * ```
  */
 export function useFieldArray<
-  TFieldValues extends FieldValues = FieldValues,
-  TFieldArrayName extends FieldArrayPath<TFieldValues> = FieldArrayPath<TFieldValues>,
-  TKeyName extends string = 'id',
+  TFieldValues extends FieldValues,
+  TFieldArrayName extends PathString,
 >(
-  props: UseFieldArrayProps<TFieldValues, TFieldArrayName, TKeyName>,
-): UseFieldArrayReturn<TFieldValues, TFieldArrayName, TKeyName> {
->>>>>>> e2ec45ff
+  props: UseFieldArrayProps<TFieldValues, TFieldArrayName>,
+): UseFieldArrayReturn<TFieldValues, TFieldArrayName> {
   const methods = useFormContext();
   const { control = methods.control, name, shouldUnregister } = props;
   const [fields, setFields] = React.useState<
