--- conflicted
+++ resolved
@@ -13,13 +13,6 @@
 import { useFormContext } from './useFormContext';
 import { useSubscribe } from './useSubscribe';
 
-<<<<<<< HEAD
-function useFormState<
-  TFieldValues extends FieldValues,
-  TFieldName extends PathString,
->(
-  props?: UseFormStateProps<TFieldValues, TFieldName>,
-=======
 /**
  * This custom hook allows you to subscribe to each form state, and isolate the re-render at the custom hook level. It has its scope in terms of form state subscription, so it would not affect other useFormState and useForm. Using this hook can reduce the re-render impact on large and complex form application.
  *
@@ -50,9 +43,11 @@
  * }
  * ```
  */
-function useFormState<TFieldValues extends FieldValues = FieldValues>(
-  props?: UseFormStateProps<TFieldValues>,
->>>>>>> e2ec45ff
+function useFormState<
+  TFieldValues extends FieldValues,
+  TFieldName extends PathString,
+>(
+  props?: UseFormStateProps<TFieldValues, TFieldName>,
 ): UseFormStateReturn<TFieldValues> {
   const methods = useFormContext<TFieldValues>();
   const { control = methods.control, disabled, name, exact } = props || {};
