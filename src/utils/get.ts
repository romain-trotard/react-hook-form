--- conflicted
+++ resolved
@@ -1,18 +1,10 @@
 import compact from './compact';
 import isNullOrUndefined from './isNullOrUndefined';
+import isObject from './isObject';
 import isUndefined from './isUndefined';
 
-<<<<<<< HEAD
-export default <T extends Record<string, any>, U = undefined>(
-  obj: T | undefined,
-  path: string,
-  defaultValue?: U,
-): any => {
-  if (!obj || !path) {
-=======
 export default <T>(obj: T, path: string, defaultValue?: unknown): any => {
   if (!path || !isObject(obj)) {
->>>>>>> 70f29021
     return defaultValue;
   }
 
