--- conflicted
+++ resolved
@@ -362,67 +362,6 @@
     expect(screen.getByText('isNotSubmitSuccessful')).toBeVisible();
   });
 
-<<<<<<< HEAD
-=======
-  it('should update isValidating to true when other validation still running', async () => {
-    function App() {
-      const [stateValidation, setStateValidation] = React.useState(false);
-      const {
-        register,
-        formState: { isValidating },
-      } = useForm({ mode: 'all' });
-
-      return (
-        <div>
-          <p>isValidating: {String(isValidating)}</p>
-          <p>stateValidation: {String(stateValidation)}</p>
-          <form>
-            <input
-              {...register('lastName', {
-                required: true,
-                validate: () => {
-                  setStateValidation(true);
-                  return new Promise((resolve) => {
-                    setTimeout(() => {
-                      setStateValidation(false);
-                      resolve(true);
-                    }, 5000);
-                  });
-                },
-              })}
-              placeholder="async"
-            />
-
-            <input
-              {...register('firstName', { required: true })}
-              placeholder="required"
-            />
-          </form>
-        </div>
-      );
-    }
-
-    render(<App />);
-
-    fireEvent.change(screen.getByPlaceholderText('async'), {
-      target: { value: 'test' },
-    });
-    fireEvent.change(screen.getByPlaceholderText('required'), {
-      target: { value: 'test' },
-    });
-
-    expect(await screen.findByText('isValidating: true')).toBeVisible();
-    expect(screen.getByText('stateValidation: true')).toBeVisible();
-
-    actComponent(() => {
-      jest.runAllTimers();
-    });
-
-    expect(await screen.findByText('isValidating: false')).toBeVisible();
-    expect(screen.getByText('stateValidation: false')).toBeVisible();
-  });
-
->>>>>>> a0f1799d
   it('should update correct isValid formState with dynamic fields', async () => {
     const Component = () => {
       const {
@@ -715,39 +654,14 @@
 
       render(<App />);
 
-<<<<<<< HEAD
-      await actComponent(async () => {
-        fireEvent.change(screen.getByRole('textbox'), {
-          target: {
-            value: '123456',
-          },
-        });
-
-        expect(screen.queryByText(message)).toBeNull();
-      });
-
-=======
       fireEvent.change(screen.getByRole('textbox'), {
         target: {
-          value: '123',
+          value: '123456',
         },
       });
 
       expect(screen.queryByText(message)).not.toBeInTheDocument();
 
-      expect(await screen.findByText('valid')).toBeVisible();
-
-      fireEvent.change(screen.getByRole('textbox'), {
-        target: {
-          value: '',
-        },
-      });
-
-      expect(await screen.findByText('inValid')).toBeVisible();
-
-      expect(screen.queryByText(message)).not.toBeInTheDocument();
-
->>>>>>> a0f1799d
       actComponent(() => {
         jest.advanceTimersByTime(500);
       });
@@ -789,126 +703,88 @@
         },
       });
 
-<<<<<<< HEAD
-      await actComponent(async () => {
+      await waitFor(() =>
+        expect(screen.queryByText(message)).not.toBeInTheDocument(),
+      );
+
+      fireEvent.change(screen.getByRole('textbox'), {
+        target: {
+          value: '123',
+        },
+      });
+
+      expect(screen.queryByText(message)).not.toBeInTheDocument();
+
+      actComponent(() => {
+        jest.advanceTimersByTime(500);
+      });
+
+      expect(screen.queryByText(message)).not.toBeInTheDocument();
+    });
+
+    describe('when delayError is provided', () => {
+      it('should only show error after 500ms with register and render formState instantly', async () => {
+        jest.useFakeTimers();
+
+        const message = 'required.';
+
+        const App = () => {
+          const {
+            register,
+            formState: { errors, isValid },
+          } = useForm<{
+            test: string;
+          }>({
+            delayError: 500,
+            mode: 'onChange',
+          });
+
+          return (
+            <div>
+              {isValid ? 'valid' : 'inValid'}
+              <input
+                {...register('test', {
+                  required: true,
+                  maxLength: 4,
+                })}
+              />
+              {errors.test && <p>{message}</p>}
+            </div>
+          );
+        };
+
+        render(<App />);
+
         fireEvent.change(screen.getByRole('textbox'), {
           target: {
             value: '123',
           },
         });
 
+        expect(screen.queryByText(message)).not.toBeInTheDocument();
+
+        expect(await screen.findByText('valid')).toBeVisible();
+
+        await actComponent(async () => {
+          fireEvent.change(screen.getByRole('textbox'), {
+            target: {
+              value: '',
+            },
+          });
+        });
+
+        await actComponent(async () => {
+          await waitFor(() => screen.getByText('inValid'));
+        });
+
         expect(screen.queryByText(message)).toBeNull();
-      });
-
-      actComponent(() => {
-        jest.advanceTimersByTime(500);
-      });
-
-      expect(screen.queryByText(message)).toBeNull();
-=======
-      expect(screen.queryByText(message)).not.toBeInTheDocument();
-
-      jest.advanceTimersByTime(500);
-
-      expect(await screen.findByText(message)).toBeVisible();
->>>>>>> a0f1799d
-    });
-  });
-
-  describe('when delayError is provided', () => {
-    it('should only show error after 500ms with register and render formState instantly', async () => {
-      jest.useFakeTimers();
-
-      const message = 'required.';
-
-      const App = () => {
-        const {
-          register,
-          formState: { errors, isValid },
-        } = useForm<{
-          test: string;
-        }>({
-          delayError: 500,
-          mode: 'onChange',
-        });
-
-        return (
-          <div>
-            {isValid ? 'valid' : 'inValid'}
-            <input
-              {...register('test', {
-                required: true,
-                maxLength: 4,
-              })}
-            />
-            {errors.test && <p>{message}</p>}
-          </div>
-        );
-      };
-
-      render(<App />);
-
-<<<<<<< HEAD
-      await actComponent(async () => {
-        fireEvent.change(screen.getByRole('textbox'), {
-          target: {
-            value: '123',
-          },
-        });
-
-        expect(screen.queryByText(message)).toBeNull();
-      });
-
-      await actComponent(async () => {
-        await waitFor(() => screen.getByText('valid'));
-      });
-
-      await actComponent(async () => {
-        fireEvent.change(screen.getByRole('textbox'), {
-          target: {
-            value: '',
-          },
-        });
-      });
-
-      await actComponent(async () => {
-        await waitFor(() => screen.getByText('inValid'));
-      });
-
-      expect(screen.queryByText(message)).toBeNull();
-=======
-      fireEvent.change(screen.getByRole('textbox'), {
-        target: {
-          value: '123456',
-        },
-      });
-
-      await waitFor(() =>
-        expect(screen.queryByText(message)).not.toBeInTheDocument(),
-      );
-
-      fireEvent.change(screen.getByRole('textbox'), {
-        target: {
-          value: '123',
-        },
-      });
-
-      expect(screen.queryByText(message)).not.toBeInTheDocument();
->>>>>>> a0f1799d
-
-      actComponent(() => {
-        jest.advanceTimersByTime(500);
-      });
-
-<<<<<<< HEAD
-      await waitFor(async () => {
-        screen.getByText(message);
-      });
-=======
-      await waitFor(() =>
-        expect(screen.queryByText(message)).not.toBeInTheDocument(),
-      );
->>>>>>> a0f1799d
+
+        actComponent(() => {
+          jest.advanceTimersByTime(500);
+        });
+
+        expect(await screen.findByText(message)).toBeVisible();
+      });
     });
   });
 });