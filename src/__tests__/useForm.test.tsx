import React from 'react';
import {
  fireEvent,
  render,
  screen,
  waitFor,
  waitForElementToBeRemoved,
} from '@testing-library/react';
import { act, renderHook } from '@testing-library/react-hooks';

import { VALIDATION_MODE } from '../constants';
import {
  Control,
  RegisterOptions,
  UseFormRegister,
  UseFormReturn,
} from '../types';
import isFunction from '../utils/isFunction';
import { Controller, useFieldArray, useForm } from '../';

describe('useForm', () => {
  describe('when component unMount', () => {
    it('should call unSubscribe', () => {
      const { result, unmount } = renderHook(() => useForm<{ test: string }>());

      result.current.register('test');
      unmount();

      expect(result.current.getValues()).toEqual({});
    });

    it('should remain array field values when inputs gets unmounted', () => {
      const { result, unmount } = renderHook(() =>
        useForm<{ test: string[] }>(),
      );

      result.current.register('test.0');
      result.current.register('test.1');
      result.current.register('test.2');

      unmount();

      expect(result.current.getValues()).toEqual({
        test: [undefined, undefined, undefined],
      });
    });

    it('should not unregister errors when unmounted', async () => {
      const { result, unmount } = renderHook(() =>
        useForm<{
          test: string;
        }>(),
      );

      result.current.formState.errors;
      result.current.register('test', { required: true });

      await act(async () => {
        await result.current.handleSubmit(() => {})({
          preventDefault: () => {},
          persist: () => {},
        } as React.SyntheticEvent);
      });

      expect(result.current.formState.errors.test).toBeDefined();

      unmount();

      expect(result.current.formState.errors.test).toBeDefined();
    });

    it('should only unregister errors when unregister method invoked', async () => {
      const { result } = renderHook(() =>
        useForm<{
          test: string;
        }>(),
      );

      result.current.formState.errors;
      result.current.register('test', { required: true });

      await act(async () => {
        await result.current.handleSubmit(() => {})({
          preventDefault: () => {},
          persist: () => {},
        } as React.SyntheticEvent);
      });

      expect(result.current.formState.errors.test).toBeDefined();

      await act(async () => {
        result.current.unregister('test');
      });

      expect(result.current.formState.errors.test).not.toBeDefined();
    });

    it('should not unregister touched', () => {
      let formState: any;
      const Component = () => {
        const { register, formState: tempFormState } = useForm<{
          test: string;
        }>();
        formState = tempFormState;

        formState.touchedFields;

        return (
          <div>
            <input {...register('test', { required: true })} />
          </div>
        );
      };
      const { unmount } = render(<Component />);

      fireEvent.blur(screen.getByRole('textbox'), {
        target: {
          value: 'test',
        },
      });

      expect(formState.touchedFields.test).toBeDefined();
      expect(formState.isDirty).toBeFalsy();

      unmount();

      expect(formState.touchedFields.test).toBeDefined();
      expect(formState.isDirty).toBeFalsy();
    });

    it('should update dirtyFields during unregister', () => {
      let formState: any;
      const Component = () => {
        const { register, formState: tempFormState } = useForm<{
          test: string;
        }>();
        formState = tempFormState;

        formState.isDirty;
        formState.dirtyFields;

        return <input {...register('test', { required: true })} />;
      };
      const { unmount } = render(<Component />);

      fireEvent.input(screen.getByRole('textbox'), {
        target: {
          value: 'test',
        },
      });

      expect(formState.dirtyFields.test).toBeDefined();
      expect(formState.isDirty).toBeTruthy();

      unmount();

      expect(formState.dirtyFields.test).toBeDefined();
      expect(formState.isDirty).toBeTruthy();
    });

    it('should only validate input which are mounted even with shouldUnregister: false', async () => {
      const Component = () => {
        const [show, setShow] = React.useState(true);
        const {
          handleSubmit,
          register,
          formState: { errors },
        } = useForm<{
          firstName: string;
          lastName: string;
        }>();

        return (
          <form onSubmit={handleSubmit(() => {})}>
            {show && <input {...register('firstName', { required: true })} />}
            {errors.firstName && <p>First name is required.</p>}

            <input {...register('lastName', { required: true })} />
            {errors.lastName && <p>Last name is required.</p>}

            <button type={'button'} onClick={() => setShow(!show)}>
              toggle
            </button>
            <button type={'submit'}>submit</button>
          </form>
        );
      };

      render(<Component />);

      fireEvent.click(screen.getByRole('button', { name: 'submit' }));

      expect(await screen.findByText('First name is required.')).toBeVisible();
      expect(screen.getByText('Last name is required.')).toBeVisible();

      fireEvent.click(screen.getByRole('button', { name: 'toggle' }));

      fireEvent.click(screen.getByRole('button', { name: 'submit' }));

      expect(screen.getByText('Last name is required.')).toBeVisible();

      await waitForElementToBeRemoved(
        screen.queryByText('First name is required.'),
      );
    });
  });

  describe('when shouldUnregister set to true', () => {
    describe('with useFieldArray', () => {
      type FormValues = {
        test: string;
        test1: string;
        test2: {
          value: string;
        }[];
      };

      const Child = ({
        control,
        register,
      }: {
        control: Control<FormValues>;
        register: UseFormRegister<FormValues>;
      }) => {
        const { fields } = useFieldArray({
          control,
          name: 'test2',
          shouldUnregister: true,
        });

        return (
          <>
            {fields.map((field, i) => (
              <input
                key={field.id}
                {...register(`test2.${i}.value` as const)}
              />
            ))}
          </>
        );
      };

      it('should remove and unregister inputs when inputs gets unmounted', async () => {
        let submittedData: FormValues;

        const Component = () => {
          const [show, setShow] = React.useState(true);
          const { register, handleSubmit, control } = useForm<FormValues>({
            shouldUnregister: true,
            defaultValues: {
              test: 'bill',
              test1: 'bill1',
              test2: [{ value: 'bill2' }],
            },
          });

          return (
            <form onSubmit={handleSubmit((data) => (submittedData = data))}>
              {show && (
                <>
                  <input {...register('test')} />
                  <Controller
                    control={control}
                    render={({ field }) => <input {...field} />}
                    name={'test1'}
                  />
                  <Child control={control} register={register} />
                </>
              )}
              <button>Submit</button>
              <button type={'button'} onClick={() => setShow(false)}>
                Toggle
              </button>
            </form>
          );
        };

        render(<Component />);

        fireEvent.click(screen.getByRole('button', { name: 'Submit' }));

        await waitFor(() =>
          expect(submittedData).toEqual({
            test: 'bill',
            test1: 'bill1',
            test2: [
              {
                value: 'bill2',
              },
            ],
          }),
        );

        fireEvent.click(screen.getByRole('button', { name: 'Toggle' }));

        fireEvent.click(screen.getByRole('button', { name: 'Submit' }));

        await waitFor(() => expect(submittedData).toEqual({}));
      });
    });

    it('should not mutate defaultValues', () => {
      const defaultValues = {
        test: {
          test: '123',
          test1: '1234',
        },
      };

      const Form = () => {
        const { register, control } = useForm({
          defaultValues,
        });
        return (
          <>
            <input {...register('test.test', { shouldUnregister: true })} />
            <Controller
              control={control}
              shouldUnregister
              render={() => {
                return <input />;
              }}
              name={'test.test1'}
            />
          </>
        );
      };

      const App = () => {
        const [show, setShow] = React.useState(true);
        return (
          <>
            {show && <Form />}
            <button
              type={'button'}
              onClick={() => {
                setShow(!show);
              }}
            >
              toggle
            </button>
          </>
        );
      };

      render(<App />);

      fireEvent.click(screen.getByRole('button'));

      fireEvent.click(screen.getByRole('button'));

      fireEvent.click(screen.getByRole('button'));

      expect(defaultValues).toEqual({
        test: {
          test: '123',
          test1: '1234',
        },
      });
    });

    it('should not register or shallow defaultValues into submission data', () => {
      let data = {};

      const App = () => {
        const { handleSubmit } = useForm({
          defaultValues: {
            test: 'test',
          },
        });

        return (
          <button
            onClick={handleSubmit((d) => {
              data = d;
            })}
          >
            sumbit
          </button>
        );
      };

      render(<App />);

      fireEvent.click(screen.getByRole('button'));

      expect(data).toEqual({});
    });

    it('should keep validation during unmount', async () => {
      function Component() {
        const {
          register,
          handleSubmit,
          watch,
          formState: { errors },
        } = useForm<{
          firstName: string;
          moreDetail: boolean;
        }>({
          shouldUnregister: true,
        });
        const moreDetail = watch('moreDetail');

        return (
          <form onSubmit={handleSubmit(() => {})}>
            <input
              placeholder="firstName"
              {...register('firstName', { maxLength: 3 })}
            />
            {errors.firstName && <p>max length</p>}
            <input
              type="checkbox"
              {...register('moreDetail')}
              placeholder={'checkbox'}
            />

            {moreDetail && <p>show more</p>}
            <button>Submit</button>
          </form>
        );
      }

      render(<Component />);

      fireEvent.change(screen.getByPlaceholderText('firstName'), {
        target: {
          value: 'testtesttest',
        },
      });

      fireEvent.click(screen.getByRole('button'));

      expect(await screen.findByText('max length')).toBeVisible();

      fireEvent.click(screen.getByPlaceholderText('checkbox'));

      fireEvent.click(screen.getByRole('button'));

      expect(await screen.findByText('max length')).toBeVisible();
    });

    it('should only unregister inputs when all checkboxes are unmounted', async () => {
      let result: Record<string, string> | undefined = undefined;

      const Component = () => {
        const { register, handleSubmit } = useForm({
          shouldUnregister: true,
        });
        const [radio1, setRadio1] = React.useState(true);
        const [radio2, setRadio2] = React.useState(true);

        return (
          <form
            onSubmit={handleSubmit((data) => {
              result = data;
            })}
          >
            {radio1 && (
              <input {...register('test')} type={'radio'} value={'1'} />
            )}
            {radio2 && (
              <input {...register('test')} type={'radio'} value={'2'} />
            )}
            <button type={'button'} onClick={() => setRadio1(!radio1)}>
              setRadio1
            </button>
            <button type={'button'} onClick={() => setRadio2(!radio2)}>
              setRadio2
            </button>
            <button>Submit</button>
          </form>
        );
      };

      render(<Component />);

      fireEvent.click(screen.getByRole('button', { name: 'setRadio1' }));

      fireEvent.click(screen.getByRole('button', { name: 'Submit' }));

      await waitFor(() => expect(result).toEqual({ test: null }));

      fireEvent.click(screen.getByRole('button', { name: 'setRadio2' }));

      fireEvent.click(screen.getByRole('button', { name: 'Submit' }));

      await waitFor(() => expect(result).toEqual({}));
    });
  });

  describe('when errors changes', () => {
    it('should display the latest error message', async () => {
      const Form = () => {
        const {
          register,
          setError,
          formState: { errors },
        } = useForm<{
          test: string;
        }>();

        React.useEffect(() => {
          setError('test', {
            type: 'data',
            message: 'data',
          });
        }, [setError]);

        return (
          <div>
            <input
              {...register('test', {
                maxLength: {
                  message: 'max',
                  value: 3,
                },
              })}
              placeholder="test"
              type="text"
            />
            <span role="alert">{errors.test && errors.test.message}</span>
          </div>
        );
      };

      render(<Form />);

      const span = screen.getByRole('alert');

      await waitFor(() => expect(span.textContent).toBe('data'));

      fireEvent.input(screen.getByRole('textbox'), {
        target: {
          value: 'test',
        },
      });

      await waitFor(() => expect(span.textContent).toBe('data'));
    });
  });

  describe('handleChangeRef', () => {
    const Component = ({
      resolver,
      mode,
      rules = { required: 'required' },
      onSubmit = () => {},
    }: {
      resolver?: any;
      mode?: 'onBlur' | 'onSubmit' | 'onChange';
<<<<<<< HEAD
      rules?: RegisterOptions<{ test: string }, 'test'>;
=======
      rules?: RegisterOptions;
      onSubmit?: () => void;
>>>>>>> a0f1799d
    }) => {
      const internationalMethods = useForm<{ test: string }>({
        resolver,
        mode,
      });
      const {
        register,
        handleSubmit,
        formState: { errors, isValid },
      } = internationalMethods;
      methods = internationalMethods;

      return (
        <div>
          <input type="text" {...register('test', resolver ? {} : rules)} />
          <span role="alert">
            {errors?.test?.message && errors.test.message}
          </span>
          <button onClick={handleSubmit(onSubmit)}>button</button>
          <p>{isValid ? 'valid' : 'invalid'}</p>
        </div>
      );
    };
    let methods: UseFormReturn<{ test: string }>;

    describe('onSubmit mode', () => {
      it('should not contain error if value is valid', async () => {
        render(<Component />);

        fireEvent.input(screen.getByRole('textbox'), {
          target: { name: 'test', value: 'test' },
        });

        fireEvent.click(screen.getByRole('button'));

        const alert = await screen.findByRole('alert');
        expect(alert.textContent).toBe('');

        fireEvent.input(screen.getByRole('textbox'), {
          target: { name: 'test', value: 'test' },
        });

        expect(alert.textContent).toBe('');
      });

      it('should not contain error if name is invalid', async () => {
        render(<Component />);

        fireEvent.input(screen.getByRole('textbox'), {
          target: { name: 'test', value: 'test' },
        });

        fireEvent.click(screen.getByRole('button'));

        const alert = await screen.findByRole('alert');
        expect(alert.textContent).toBe('');

        fireEvent.input(screen.getByRole('textbox'), {
          target: { name: 'wrongName', value: '' },
        });

        expect(alert.textContent).toBe('');
      });

      it('should contain error if value is invalid with revalidateMode is onChange', async () => {
        const onSubmit = jest.fn();

        render(<Component onSubmit={onSubmit} />);

        const input = screen.getByRole('textbox');

        fireEvent.input(input, { target: { name: 'test', value: 'test' } });

        fireEvent.click(screen.getByRole('button'));

        await waitFor(() => expect(onSubmit).toHaveBeenCalled());

        expect(screen.getByRole('alert').textContent).toBe('');

        fireEvent.input(input, { target: { name: 'test', value: '' } });

        await waitFor(() =>
          expect(screen.getByRole('alert').textContent).toBe('required'),
        );
      });

      it('should not call reRender method if the current error is the same as the previous error', async () => {
        render(<Component />);

        const input = screen.getByRole('textbox');

        fireEvent.input(input, { target: { name: 'test', value: '' } });

        fireEvent.click(screen.getByRole('button'));

        await waitFor(() =>
          expect(screen.getByRole('alert').textContent).toBe('required'),
        );

        fireEvent.input(input, { target: { name: 'test', value: '' } });

        expect(screen.getByRole('alert').textContent).toBe('required');
      });

      it('should set name to formState.touchedFields when formState.touchedFields is defined', async () => {
        render(<Component rules={{}} />);

        methods.formState.touchedFields;

        fireEvent.click(screen.getByRole('button'));

        fireEvent.blur(screen.getByRole('textbox'), {
          target: { name: 'test', value: 'test' },
        });

        await waitFor(() =>
          expect(methods.formState.touchedFields).toEqual({
            test: true,
          }),
        );
        expect(screen.getByRole('alert').textContent).toBe('');
      });

      // check https://github.com/react-hook-form/react-hook-form/issues/2153
      it('should perform correct behavior when reValidateMode is onBlur', async () => {
        const onSubmit = jest.fn();

        const Component = () => {
          const {
            register,
            handleSubmit,
            formState: { errors },
          } = useForm<{
            test: string;
          }>({
            reValidateMode: 'onBlur',
          });
          return (
            <form onSubmit={handleSubmit(onSubmit)}>
              <input type="text" {...register('test', { required: true })} />
              {errors.test && <span role="alert">required</span>}
              <button>submit</button>
            </form>
          );
        };

        render(<Component />);

        fireEvent.input(screen.getByRole('textbox'), {
          target: {
            value: 'test',
          },
        });

        fireEvent.click(screen.getByRole('button', { name: /submit/i }));

        await waitFor(() => expect(onSubmit).toHaveBeenCalled());

        fireEvent.input(screen.getByRole('textbox'), {
          target: { value: '' },
        });

        expect(screen.queryByRole('alert')).not.toBeInTheDocument();

        fireEvent.blur(screen.getByRole('textbox'));

        expect(await screen.findByRole('alert')).toBeVisible();
      });
    });

    describe('onChange', () => {
      it('should display error with onChange', async () => {
        render(<Component mode="onChange" />);

        fireEvent.change(screen.getByRole('textbox'), {
          target: {
            value: ' ',
          },
        });

        fireEvent.change(screen.getByRole('textbox'), {
          target: {
            value: '',
          },
        });

        await waitFor(() =>
          expect(screen.getByRole('alert').textContent).toBe('required'),
        );
      });

      it('should display error with onSubmit', async () => {
        render(<Component mode="onChange" />);

        fireEvent.click(screen.getByRole('button'));

        await waitFor(() =>
          expect(screen.getByRole('alert').textContent).toBe('required'),
        );
      });

      it('should not display error with onBlur', async () => {
        render(<Component mode="onChange" />);

        fireEvent.blur(screen.getByRole('textbox'), {
          target: {
            value: '',
          },
        });

        expect(screen.getByRole('alert').textContent).toBe('');
      });
    });

    describe('onBlur', () => {
      it('should display error with onBlur', async () => {
        render(<Component mode="onBlur" />);

        fireEvent.blur(screen.getByRole('textbox'), {
          target: {
            value: '',
          },
        });

        await waitFor(() =>
          expect(screen.getByRole('alert').textContent).toBe('required'),
        );
      });

      it('should display error with onSubmit', async () => {
        render(<Component mode="onBlur" />);

        fireEvent.click(screen.getByRole('button'));

        await waitFor(() =>
          expect(screen.getByRole('alert').textContent).toBe('required'),
        );
      });

      it('should not display error with onChange', async () => {
        render(<Component mode="onBlur" />);

        fireEvent.input(screen.getByRole('textbox'), {
          target: {
            value: '',
          },
        });

        expect(screen.getByRole('alert').textContent).toBe('');
      });
    });

    describe('with watch', () => {
      it('should be return undefined or null value', () => {
        const { result } = renderHook(() =>
          useForm<{
            test: string | null;
            test1?: string;
          }>(),
        );

        result.current.register('test');
        result.current.register('test1');

        act(() => {
          result.current.setValue('test', null);
        });

        act(() => {
          result.current.setValue('test1', undefined);
        });

        const test = result.current.watch('test');
        const test1 = result.current.watch('test1');

        expect(test).toBeNull();
        expect(test1).toBeUndefined();
      });

      it('should be called reRender method if isWatchAllRef is true', async () => {
        let watchedField: any;
        const Component = () => {
          const { register, handleSubmit, watch } = useForm<{
            test: string;
          }>();
          watchedField = watch();
          return (
            <form onSubmit={handleSubmit(() => {})}>
              <input {...register('test')} />
              <button>button</button>
            </form>
          );
        };
        render(<Component />);

        fireEvent.input(screen.getByRole('textbox'), {
          target: { name: 'test', value: 'test' },
        });

        expect(watchedField).toEqual({ test: 'test' });
      });

      it('should be called reRender method if field is watched', async () => {
        let watchedField: any;
        const Component = () => {
          const { register, handleSubmit, watch } = useForm<{
            test: string;
          }>();
          watchedField = watch('test');
          return (
            <form onSubmit={handleSubmit(() => {})}>
              <input {...register('test')} />
              <button>button</button>
            </form>
          );
        };
        render(<Component />);

        fireEvent.input(screen.getByRole('textbox'), {
          target: { name: 'test', value: 'test' },
        });

        expect(watchedField).toBe('test');
      });

      it('should be called reRender method if array field is watched', async () => {
        let watchedField: any;
        const Component = () => {
          const { register, handleSubmit, watch } = useForm<{
            test: string[];
          }>();
          watchedField = watch('test');
          return (
            <form onSubmit={handleSubmit(() => {})}>
              <input {...register('test.0')} />
              <input {...register('test.1')} />
              <input {...register('test.2')} />
              <button>button</button>
            </form>
          );
        };
        render(<Component />);

        fireEvent.input(screen.getAllByRole('textbox')[0], {
          target: { name: 'test.0', value: 'test' },
        });

        expect(watchedField).toEqual(['test', '', '']);
      });
    });

    describe('with resolver', () => {
      it('should contain error if value is invalid with resolver', async () => {
        const resolver = jest.fn(async (data: any) => {
          if (data.test) {
            return { values: data, errors: {} };
          }
          return {
            values: data,
            errors: {
              test: {
                message: 'resolver error',
              },
            },
          };
        });

        render(<Component resolver={resolver} mode="onChange" />);

        methods.formState.isValid;

        fireEvent.input(screen.getByRole('textbox'), {
          target: { name: 'test', value: 'test' },
        });

        expect(screen.getByRole('alert').textContent).toBe('');
        await waitFor(() => expect(methods.formState.isValid).toBeTruthy());

        fireEvent.input(screen.getByRole('textbox'), {
          target: { name: 'test', value: '' },
        });

        await waitFor(() => expect(resolver).toHaveBeenCalled());
        expect(screen.getByRole('alert').textContent).toBe('resolver error');
        expect(methods.formState.isValid).toBeFalsy();
      });

      it('with sync resolver it should contain error if value is invalid with resolver', async () => {
        const resolver = jest.fn((data: any) => {
          if (data.test) {
            return { values: data, errors: {} };
          }
          return {
            values: data,
            errors: {
              test: {
                message: 'resolver error',
              },
            },
          };
        });

        render(<Component resolver={resolver} mode="onChange" />);

        methods.formState.isValid;

        fireEvent.input(screen.getByRole('textbox'), {
          target: { name: 'test', value: 'test' },
        });

        expect(screen.getByRole('alert').textContent).toBe('');
        await waitFor(() => expect(methods.formState.isValid).toBeTruthy());

        await actComponent(async () => {
          fireEvent.input(screen.getByRole('textbox'), {
            target: { name: 'test', value: '' },
          });
        });

        await waitFor(() => expect(resolver).toHaveBeenCalled());
        expect(screen.getByRole('alert').textContent).toBe('resolver error');

        expect(await screen.findByText('invalid')).toBeVisible();
      });

      it('should make isValid change to false if it contain error that is not related name with onChange mode', async () => {
        const resolver = jest.fn(async (data: any) => {
          if (data.test) {
            return { values: data, errors: {} };
          }
          return {
            values: data,
            errors: {
              notRelatedName: {
                message: 'resolver error',
              },
            },
          };
        });

        render(<Component resolver={resolver} mode="onChange" />);

        methods.formState.isValid;

        fireEvent.input(screen.getByRole('textbox'), {
          target: { name: 'test', value: 'test' },
        });

        expect(screen.getByRole('alert').textContent).toBe('');
        await waitFor(() => expect(methods.formState.isValid).toBeTruthy());

        await actComponent(async () => {
          fireEvent.input(screen.getByRole('textbox'), {
            target: { name: 'test', value: '' },
          });
        });

        await waitFor(() => expect(resolver).toHaveBeenCalled());
        expect(screen.getByRole('alert').textContent).toBe('');
        expect(methods.formState.isValid).toBeFalsy();
      });

      it("should call the resolver with the field being validated when an input's value change", async () => {
        const resolver = jest.fn((values: any) => ({ values, errors: {} }));

        render(<Component resolver={resolver} mode="onChange" />);

        const input = screen.getByRole('textbox');

        expect(resolver).toHaveBeenCalledWith(
          {
            test: '',
          },
          undefined,
          {
            criteriaMode: undefined,
            fields: {
              test: {
                mount: true,
                name: 'test',
                ref: input,
              },
            },
            names: ['test'],
            shouldUseNativeValidation: undefined,
          },
        );

        resolver.mockClear();

        fireEvent.input(input, {
          target: { name: 'test', value: 'test' },
        });

        expect(resolver).toHaveBeenCalledWith(
          {
            test: 'test',
          },
          undefined,
          {
            criteriaMode: undefined,
            fields: {
              test: {
                mount: true,
                name: 'test',
                ref: input,
              },
            },
            names: ['test'],
            shouldUseNativeValidation: undefined,
          },
        );

        resolver.mockClear();

        fireEvent.click(screen.getByText(/button/i));

        await waitFor(() =>
          expect(resolver).toHaveBeenCalledWith(
            {
              test: 'test',
            },
            undefined,
            {
              criteriaMode: undefined,
              fields: {
                test: {
                  mount: true,
                  name: 'test',
                  ref: input,
                },
              },
              names: ['test'],
              shouldUseNativeValidation: undefined,
            },
          ),
        );
      });

      it('should call the resolver with the field being validated when `trigger` is called', async () => {
        const resolver = jest.fn((values: any) => ({ values, errors: {} }));
        const defaultValues = { test: { sub: 'test' }, test1: 'test1' };

        const { result } = renderHook(() =>
          useForm<typeof defaultValues>({
            mode: VALIDATION_MODE.onChange,
            resolver,
            defaultValues,
          }),
        );

        expect(resolver).not.toHaveBeenCalled();

        await act(async () => {
          await result.current.register('test.sub');
          await result.current.register('test1');
        });

        await act(async () => {
          result.current.trigger('test.sub');
        });

        const fields = {
          test: {
            sub: {
              mount: true,
              name: 'test.sub',
              ref: { name: 'test.sub' },
            },
          },
          test1: {
            mount: true,
            name: 'test1',
            ref: {
              name: 'test1',
            },
          },
        };

        expect(resolver).toHaveBeenCalledWith(defaultValues, undefined, {
          criteriaMode: undefined,
          fields,
          names: ['test.sub', 'test1'],
        });

        await act(async () => {
          result.current.trigger();
        });

        expect(resolver).toHaveBeenNthCalledWith(2, defaultValues, undefined, {
          criteriaMode: undefined,
          fields,
          names: ['test.sub', 'test1'],
        });

        await act(async () => {
          result.current.trigger(['test.sub', 'test1']);
        });

        expect(resolver).toHaveBeenNthCalledWith(3, defaultValues, undefined, {
          criteriaMode: undefined,
          fields,
          names: ['test.sub', 'test1'],
        });
      });
    });
  });

  describe('updateValid', () => {
    it('should be called resolver with default values if default value is defined', async () => {
      type FormValues = {
        test: string;
      };

      const resolver = jest.fn(async (data: FormValues) => {
        return {
          values: data,
          errors: {},
        };
      });

      const { result } = renderHook(() =>
        useForm<FormValues>({
          resolver,
          defaultValues: { test: 'default' },
        }),
      );

      const { ref } = result.current.register('test');

      isFunction(ref) &&
        ref({
          target: {
            value: '',
          },
        });

      await act(async () => {
        await result.current.trigger();
      });

      expect(resolver).toHaveBeenCalledWith(
        {
          test: 'default',
        },
        undefined,
        {
          criteriaMode: undefined,
          fields: {
            test: {
              mount: true,
              name: 'test',
              ref: {
                target: {
                  value: '',
                },
                value: 'default',
              },
            },
          },
          names: ['test'],
        },
      );
    });

    it('should be called resolver with field values if value is undefined', async () => {
      type FormValues = {
        test: string;
      };

      const resolver = jest.fn(async (data: FormValues) => {
        return {
          values: data,
          errors: {},
        };
      });

      const { result } = renderHook(() =>
        useForm<FormValues>({
          resolver,
        }),
      );

      result.current.register('test');

      result.current.setValue('test', 'value');

      result.current.trigger();

      expect(resolver).toHaveBeenCalledWith({ test: 'value' }, undefined, {
        criteriaMode: undefined,
        fields: {
          test: {
            mount: true,
            name: 'test',
            ref: { name: 'test', value: 'value' },
          },
        },
        names: ['test'],
      });
    });
  });

  describe('mode with onTouched', () => {
    it('should validate form only when input is been touched', async () => {
      const Component = () => {
        const {
          register,
          formState: { errors },
        } = useForm<{
          test: string;
        }>({
          mode: 'onTouched',
        });

        return (
          <>
            <input
              type="text"
              {...register('test', { required: 'This is required.' })}
            />
            {errors.test?.message}
          </>
        );
      };

      render(<Component />);

      const input = screen.getByRole('textbox');

      fireEvent.focus(input);

      fireEvent.blur(input);

      expect(await screen.findByText('This is required.')).toBeVisible();

      fireEvent.input(input, {
        target: {
          value: 'test',
        },
      });

      await waitFor(() =>
        expect(screen.queryByText('This is required.')).not.toBeInTheDocument(),
      );

      fireEvent.input(input, {
        target: {
          value: '',
        },
      });

      expect(await screen.findByText('This is required.')).toBeVisible();
    });

    it('should validate onFocusout event', async () => {
      const Component = () => {
        const {
          register,
          formState: { errors },
        } = useForm<{
          test: string;
        }>({
          mode: 'onTouched',
        });

        return (
          <>
            <input
              type="text"
              {...register('test', { required: 'This is required.' })}
            />
            {errors.test?.message}
          </>
        );
      };

      render(<Component />);

      const input = screen.getByRole('textbox');

      fireEvent.focus(input);

      fireEvent.focusOut(input);

      expect(await screen.findByText('This is required.')).toBeVisible();

      fireEvent.input(input, {
        target: {
          value: 'test',
        },
      });

      await waitFor(() =>
        expect(screen.queryByText('This is required.')).not.toBeInTheDocument(),
      );

      fireEvent.input(input, {
        target: {
          value: '',
        },
      });

      expect(await screen.findByText('This is required.')).toBeVisible();
    });
  });

  describe('with schema validation', () => {
    it('should trigger and clear errors for group errors object', async () => {
      let errorsObject = {};

      const Component = () => {
        const {
          formState: { errors },
          register,
          handleSubmit,
        } = useForm<{
          checkbox: string[];
        }>({
          mode: 'onChange',
          resolver: (data) => {
            return {
              errors: {
                ...(data.checkbox.every((value) => !value)
                  ? { checkbox: { type: 'error', message: 'wrong' } }
                  : {}),
              },
              values: {},
            };
          },
        });
        errorsObject = errors;

        return (
          <form onSubmit={handleSubmit(() => {})}>
            {[1, 2, 3].map((value, index) => (
              <div key={`test.${index}`}>
                <label
                  htmlFor={`checkbox.${index}`}
                >{`checkbox.${index}`}</label>
                <input
                  type={'checkbox'}
                  key={index}
                  id={`checkbox.${index}`}
                  {...register(`checkbox.${index}` as const)}
                  value={value}
                />
              </div>
            ))}

            <button>Submit</button>
          </form>
        );
      };

      render(<Component />);

      fireEvent.click(screen.getByLabelText('checkbox.0'));

      fireEvent.click(screen.getByLabelText('checkbox.0'));

      await waitFor(() =>
        expect(errorsObject).toEqual({
          checkbox: { type: 'error', message: 'wrong' },
        }),
      );

      fireEvent.click(screen.getByLabelText('checkbox.0'));

      await waitFor(() => expect(errorsObject).toEqual({}));

      fireEvent.click(screen.getByLabelText('checkbox.0'));

      fireEvent.click(screen.getByRole('button'));

      await waitFor(() =>
        expect(errorsObject).toEqual({
          checkbox: { type: 'error', message: 'wrong' },
        }),
      );

      fireEvent.click(screen.getByLabelText('checkbox.0'));

      await waitFor(() => expect(errorsObject).toEqual({}));
    });

    it('should not clear errors for non checkbox parent inputs', async () => {
      let errorsObject = {};

      const Component = () => {
        const {
          formState: { errors },
          register,
          handleSubmit,
        } = useForm<{
          checkbox: [{ test: string }, { test1: string }];
        }>({
          mode: 'onChange',
          resolver: (data) => {
            return {
              errors: {
                ...(!data.checkbox[0].test || !data.checkbox[1].test1
                  ? {
                      checkbox: [
                        {
                          ...(!data.checkbox[0].test
                            ? { test: { type: 'error', message: 'wrong' } }
                            : {}),
                          ...(!data.checkbox[1].test1
                            ? { test1: { type: 'error', message: 'wrong' } }
                            : {}),
                        },
                      ],
                    }
                  : {}),
              },
              values: {},
            };
          },
        });
        errorsObject = errors;

        return (
          <form onSubmit={handleSubmit(() => {})}>
            <input type={'checkbox'} {...register(`checkbox.0.test`)} />

            <input {...register(`checkbox.1.test1`)} />
            <button>Submit</button>
          </form>
        );
      };

      render(<Component />);

      fireEvent.click(screen.getByRole('button'));

      await waitFor(() =>
        expect(errorsObject).toEqual({
          checkbox: [
            {
              test: { type: 'error', message: 'wrong' },
              test1: { type: 'error', message: 'wrong' },
            },
          ],
        }),
      );

      fireEvent.click(screen.getByRole('checkbox'));

      fireEvent.click(screen.getByRole('button'));

      await waitFor(() =>
        expect(errorsObject).toEqual({
          checkbox: [
            {
              test1: { type: 'error', message: 'wrong' },
            },
          ],
        }),
      );
    });

    it('should have formState.isValid equals true with defined default values after executing resolver', async () => {
      const Toggle = () => {
        const [toggle, setToggle] = React.useState(false);

        const { register, formState } = useForm({
          defaultValues: { test: 'Test' },
          mode: 'onChange',
          resolver: async (values) => {
            if (!values.test) {
              const result = {
                values: {},
                errors: {
                  test: {
                    type: 'required',
                  },
                },
              };
              return result;
            }

            return {
              values,
              errors: {},
            };
          },
        });

        return (
          <>
            <button onClick={() => setToggle(!toggle)}>Toggle</button>
            {toggle && <input id="test" {...register('test')} />}
            <button disabled={!formState.isValid}>Submit</button>
          </>
        );
      };

      render(<Toggle />);

      const toggle = () => fireEvent.click(screen.getByText('Toggle'));

      toggle();

      await waitFor(() => expect(screen.getByText('Submit')).toBeEnabled());

      toggle();
      toggle();

      expect(screen.getByText('Submit')).toBeEnabled();
    });
  });

  describe('control', () => {
    it('does not change across re-renders', () => {
      let control;

      const Component = () => {
        const form = useForm<{
          test: string;
        }>();

        control = form.control;

        return (
          <>
            <input type="text" {...form.register('test')} />
          </>
        );
      };

      const { rerender } = render(<Component />);

      const firstRenderControl = control;

      rerender(<Component />);

      const secondRenderControl = control;

      expect(Object.is(firstRenderControl, secondRenderControl)).toBe(true);
    });
  });

  describe('when input is not registered', () => {
    it('trigger should not throw warn', async () => {
      const { result } = renderHook(() =>
        useForm<{
          test: string;
        }>(),
      );

      await act(async () =>
        expect(await result.current.trigger('test')).toBeTruthy(),
      );
    });
  });

  it('should unsubscribe to all subject when hook unmounts', () => {
    let tempControl: any;

    const App = () => {
      const { control } = useForm();
      tempControl = control;

      return null;
    };

    const { unmount } = render(<App />);

    expect(tempControl._subjects.state.observers.length).toBeTruthy();

    unmount();

    expect(tempControl._subjects.state.observers.length).toBeFalsy();
  });

  it('should update isValidating to true when other validation still running', async () => {
    jest.useFakeTimers();

    function App() {
      const [stateValidation, setStateValidation] = React.useState(false);
      const {
        register,
        formState: { isValidating },
      } = useForm({ mode: 'all' });

      return (
        <div>
          <p>isValidating: {String(isValidating)}</p>
          <p>stateValidation: {String(stateValidation)}</p>
          <form>
            <input
              {...register('lastName', {
                required: true,
                validate: () => {
                  setStateValidation(true);
                  return new Promise((resolve) => {
                    setTimeout(() => {
                      setStateValidation(false);
                      resolve(true);
                    }, 5000);
                  });
                },
              })}
              placeholder="async"
            />

            <input
              {...register('firstName', { required: true })}
              placeholder="required"
            />
          </form>
        </div>
      );
    }

    render(<App />);

    fireEvent.change(screen.getByPlaceholderText('async'), {
      target: { value: 'test' },
    });
    fireEvent.change(screen.getByPlaceholderText('required'), {
      target: { value: 'test' },
    });

    screen.getByText('isValidating: true');
    screen.getByText('stateValidation: true');

    await actComponent(async () => {
      jest.runAllTimers();
    });

    await actComponent(async () => {
      screen.getByText('isValidating: false');
      screen.getByText('stateValidation: false');
    });
  });
});<|MERGE_RESOLUTION|>--- conflicted
+++ resolved
@@ -549,12 +549,8 @@
     }: {
       resolver?: any;
       mode?: 'onBlur' | 'onSubmit' | 'onChange';
-<<<<<<< HEAD
       rules?: RegisterOptions<{ test: string }, 'test'>;
-=======
-      rules?: RegisterOptions;
       onSubmit?: () => void;
->>>>>>> a0f1799d
     }) => {
       const internationalMethods = useForm<{ test: string }>({
         resolver,
