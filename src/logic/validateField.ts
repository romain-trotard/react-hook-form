--- conflicted
+++ resolved
@@ -89,25 +89,6 @@
   if (validate) {
     const fieldValue = isRadioInput(type) ? getRadioValue(options).value : value;
     if (typeof validate === 'function') {
-<<<<<<< HEAD
-      const result = validate(value);
-      if (result === true) return;
-
-      copy[name] = {
-        ...copy[name],
-        validate: result,
-      };
-    } else if (typeof validate === 'object') {
-      copy[name] = {
-        ...copy[name],
-        validate: Object.entries(validate).reduce((previous, [key, validate]) => {
-          const result = typeof validate === 'function' && validate(value);
-          if (result === true) return previous;
-
-          previous[key] = result;
-        }, {}),
-      };
-=======
       if (!validate(fieldValue)) {
         copy[name] = {
           ...copy[name],
@@ -128,7 +109,6 @@
           validate: result,
         };
       }
->>>>>>> 9877ace0
     }
   }
 
