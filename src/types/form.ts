import React from 'react';

import { Subject, Subscription } from '../utils/createSubject';

import { ErrorOption, FieldError, FieldErrors } from './errors';
import { EventType } from './events';
import { FieldArray } from './fieldArray';
import {
  FieldRefs,
  FieldValue,
  FieldValues,
  InternalFieldName,
} from './fields';
import {
  FieldArrayPath,
  FieldPath,
  FieldPathValue,
  FieldPathValues,
} from './path';
import { Resolver } from './resolvers';
import { DeepMap, DeepPartial, Noop } from './utils';
import { RegisterOptions } from './validator';

declare const $NestedValue: unique symbol;

export type NestedValue<TValue extends object = object> = {
  [$NestedValue]: never;
} & TValue;

export type UnpackNestedValue<T> = T extends NestedValue<infer U>
  ? U
  : T extends Date | FileList | File
  ? T
  : T extends object
  ? { [K in keyof T]: UnpackNestedValue<T[K]> }
  : T;

export type DefaultValues<TFieldValues> = UnpackNestedValue<
  DeepPartial<TFieldValues>
>;

export type InternalNameSet = Set<InternalFieldName>;

export type ValidationMode = {
  onBlur: 'onBlur';
  onChange: 'onChange';
  onSubmit: 'onSubmit';
  onTouched: 'onTouched';
  all: 'all';
};

export type Mode = keyof ValidationMode;

export type CriteriaMode = 'firstError' | 'all';

export type SubmitHandler<TFieldValues extends FieldValues> = (
  data: UnpackNestedValue<TFieldValues>,
  event?: React.BaseSyntheticEvent,
) => any | Promise<any>;

export type SubmitErrorHandler<TFieldValues extends FieldValues> = (
  errors: FieldErrors<TFieldValues>,
  event?: React.BaseSyntheticEvent,
) => any | Promise<any>;

export type SetValueConfig = Partial<{
  shouldValidate: boolean;
  shouldDirty: boolean;
  shouldTouch: boolean;
}>;

export type TriggerConfig = Partial<{
  shouldFocus: boolean;
}>;

export type ChangeHandler = (event: {
  target: any;
  type?: any;
}) => Promise<void | boolean>;

export type DelayCallback = (
  name: InternalFieldName,
  error: FieldError,
) => void;

export type UseFormProps<
  TFieldValues extends FieldValues = FieldValues,
  TContext extends object = object,
> = Partial<{
  mode: Mode;
  reValidateMode: Exclude<Mode, 'onTouched' | 'all'>;
  defaultValues: DefaultValues<TFieldValues>;
  resolver: Resolver<TFieldValues, TContext>;
  context: TContext;
  shouldFocusError: boolean;
  shouldUnregister: boolean;
  shouldUseNativeValidation: boolean;
  criteriaMode: CriteriaMode;
  delayError: number;
}>;

export type FieldNamesMarkedBoolean<TFieldValues extends FieldValues> = DeepMap<
  DeepPartial<TFieldValues>,
  boolean
>;

export type FormStateProxy<TFieldValues extends FieldValues = FieldValues> = {
  isDirty: boolean;
  isValidating: boolean;
  dirtyFields: FieldNamesMarkedBoolean<TFieldValues>;
  touchedFields: FieldNamesMarkedBoolean<TFieldValues>;
  errors: boolean;
  isValid: boolean;
};

export type ReadFormState = { [K in keyof FormStateProxy]: boolean | 'all' };

export type FormState<TFieldValues> = {
  isDirty: boolean;
  dirtyFields: FieldNamesMarkedBoolean<TFieldValues>;
  isSubmitted: boolean;
  isSubmitSuccessful: boolean;
  submitCount: number;
  touchedFields: FieldNamesMarkedBoolean<TFieldValues>;
  isSubmitting: boolean;
  isValidating: boolean;
  isValid: boolean;
  errors: FieldErrors<TFieldValues>;
};

export type KeepStateOptions = Partial<{
  keepErrors: boolean;
  keepDirty: boolean;
  keepValues: boolean;
  keepDefaultValues: boolean;
  keepIsSubmitted: boolean;
  keepTouched: boolean;
  keepIsValid: boolean;
  keepSubmitCount: boolean;
}>;

export type SetFieldValue<TFieldValues> = FieldValue<TFieldValues>;

export type RefCallBack = (instance: any) => void;

export type UseFormRegisterReturn = {
  onChange: ChangeHandler;
  onBlur: ChangeHandler;
  ref: RefCallBack;
  name: InternalFieldName;
  min?: string | number;
  max?: string | number;
  maxLength?: number;
  minLength?: number;
  pattern?: string;
  required?: boolean;
  disabled?: boolean;
};

export type UseFormRegister<TFieldValues extends FieldValues> = <
  TFieldName extends FieldPath<TFieldValues> = FieldPath<TFieldValues>,
>(
  name: TFieldName,
  options?: RegisterOptions<TFieldValues, TFieldName>,
) => UseFormRegisterReturn;

export type UseFormSetFocus<TFieldValues extends FieldValues> = <
  TFieldName extends FieldPath<TFieldValues> = FieldPath<TFieldValues>,
>(
  name: TFieldName,
) => void;

export type UseFormGetValues<TFieldValues extends FieldValues> = {
  (): UnpackNestedValue<TFieldValues>;
  <TFieldName extends FieldPath<TFieldValues>>(
    name: TFieldName,
  ): FieldPathValue<TFieldValues, TFieldName>;
  <TFieldNames extends FieldPath<TFieldValues>[]>(
    names: readonly [...TFieldNames],
  ): [...FieldPathValues<TFieldValues, TFieldNames>];
};

export type UseFormWatch<TFieldValues extends FieldValues> = {
  (): UnpackNestedValue<TFieldValues>;
  <TFieldNames extends readonly FieldPath<TFieldValues>[]>(
    names: readonly [...TFieldNames],
    defaultValue?: UnpackNestedValue<DeepPartial<TFieldValues>>,
  ): FieldPathValues<TFieldValues, TFieldNames>;
  <TFieldName extends FieldPath<TFieldValues>>(
    name: TFieldName,
    defaultValue?: FieldPathValue<TFieldValues, TFieldName>,
  ): FieldPathValue<TFieldValues, TFieldName>;
  (
    callback: WatchObserver<TFieldValues>,
    defaultValues?: UnpackNestedValue<DeepPartial<TFieldValues>>,
  ): Subscription;
};

export type UseFormTrigger<TFieldValues extends FieldValues> = (
  name?:
    | FieldPath<TFieldValues>
    | FieldPath<TFieldValues>[]
    | readonly FieldPath<TFieldValues>[],
  options?: TriggerConfig,
) => Promise<boolean>;

export type UseFormClearErrors<TFieldValues extends FieldValues> = (
  name?:
    | FieldPath<TFieldValues>
    | FieldPath<TFieldValues>[]
    | readonly FieldPath<TFieldValues>[],
) => void;

export type UseFormSetValue<TFieldValues extends FieldValues> = <
  TFieldName extends FieldPath<TFieldValues> = FieldPath<TFieldValues>,
>(
  name: TFieldName,
  value: UnpackNestedValue<FieldPathValue<TFieldValues, TFieldName>>,
  options?: SetValueConfig,
) => void;

export type UseFormSetError<TFieldValues extends FieldValues> = (
  name: FieldPath<TFieldValues>,
  error: ErrorOption,
  options?: {
    shouldFocus: boolean;
  },
) => void;

export type UseFormUnregister<TFieldValues extends FieldValues> = (
  name?:
    | FieldPath<TFieldValues>
    | FieldPath<TFieldValues>[]
    | readonly FieldPath<TFieldValues>[],
  options?: Omit<
    KeepStateOptions,
    | 'keepIsSubmitted'
    | 'keepSubmitCount'
    | 'keepValues'
    | 'keepDefaultValues'
    | 'keepErrors'
  > & { keepValue?: boolean; keepDefaultValue?: boolean; keepError?: boolean },
) => void;

<<<<<<< HEAD
export type UseFormHandleSubmit<TFieldValues extends FieldValues> = (
=======
// eslint-disable-next-line @typescript-eslint/no-unused-vars
export type UseFormHandleSubmit<TFieldValues extends FieldValues> = <_>(
>>>>>>> 981410cd
  onValid: SubmitHandler<TFieldValues>,
  onInvalid?: SubmitErrorHandler<TFieldValues>,
) => (e?: React.BaseSyntheticEvent) => Promise<void>;

export type UseFormResetField<TFieldValues extends FieldValues> = <
  TFieldName extends FieldPath<TFieldValues> = FieldPath<TFieldValues>,
>(
  name: TFieldName,
  options?: Partial<{
    keepDirty: boolean;
    keepTouched: boolean;
    keepError: boolean;
    defaultValue: any;
  }>,
) => void;

export type UseFormReset<TFieldValues extends FieldValues> = (
  values?: DefaultValues<TFieldValues> | UnpackNestedValue<TFieldValues>,
  keepStateOptions?: KeepStateOptions,
) => void;

export type WatchInternal<TFieldValues> = (
  fieldNames?: InternalFieldName | InternalFieldName[],
  defaultValue?: UnpackNestedValue<DeepPartial<TFieldValues>>,
  isMounted?: boolean,
  isGlobal?: boolean,
) =>
  | FieldPathValue<FieldValues, InternalFieldName>
  | FieldPathValues<FieldValues, InternalFieldName[]>;

export type GetIsDirty = <TName extends InternalFieldName, TData>(
  name?: TName,
  data?: TData,
) => boolean;

export type FormStateSubjectRef<TFieldValues> = Subject<
  Partial<FormState<TFieldValues>> & { name?: InternalFieldName }
>;

export type Subjects<TFieldValues extends FieldValues = FieldValues> = {
  watch: Subject<{
    name?: InternalFieldName;
    type?: EventType;
    values?: FieldValues;
  }>;
  array: Subject<{
    name?: InternalFieldName;
    values?: FieldValues;
  }>;
  state: FormStateSubjectRef<TFieldValues>;
};

export type Names = {
  mount: InternalNameSet;
  unMount: InternalNameSet;
  array: InternalNameSet;
  watch: InternalNameSet;
  focus: InternalFieldName;
  watchAll: boolean;
};

export type BatchFieldArrayUpdate = <
  T extends Function,
  TFieldValues,
  TFieldArrayName extends FieldArrayPath<TFieldValues> = FieldArrayPath<TFieldValues>,
>(
  name: InternalFieldName,
  method: T,
  args: {
    argA?: unknown;
    argB?: unknown;
  },
  updatedFieldArrayValues?: Partial<
    FieldArray<TFieldValues, TFieldArrayName>
  >[],
  shouldSetValue?: boolean,
  shouldSetFields?: boolean,
) => void;

export type Control<
  TFieldValues extends FieldValues = FieldValues,
  TContext extends object = object,
> = {
  _subjects: Subjects<TFieldValues>;
  _removeUnmounted: Noop;
  _names: Names;
  _stateFlags: {
    mount: boolean;
    action: boolean;
    watch: boolean;
  };
  _options: UseFormProps<TFieldValues, TContext>;
  _getDirty: GetIsDirty;
  _formState: FormState<TFieldValues>;
  _updateValid: Noop;
  _fields: FieldRefs;
  _formValues: FieldValues;
  _proxyFormState: ReadFormState;
  _defaultValues: Partial<DefaultValues<TFieldValues>>;
  _getWatch: WatchInternal<TFieldValues>;
  _updateFieldArray: BatchFieldArrayUpdate;
  _getFieldArray: <TFieldArrayValues>(
    name: InternalFieldName,
  ) => Partial<TFieldArrayValues>[];
  _executeSchema: (
    names: InternalFieldName[],
  ) => Promise<{ errors: FieldErrors }>;
  register: UseFormRegister<TFieldValues>;
  unregister: UseFormUnregister<TFieldValues>;
};

export type WatchObserver<TFieldValues> = (
  value: UnpackNestedValue<DeepPartial<TFieldValues>>,
  info: {
    name?: FieldPath<TFieldValues>;
    type?: EventType;
    value?: unknown;
  },
) => void;

export type UseFormReturn<
  TFieldValues extends FieldValues = FieldValues,
  TContext extends object = object,
> = {
  watch: UseFormWatch<TFieldValues>;
  getValues: UseFormGetValues<TFieldValues>;
  setError: UseFormSetError<TFieldValues>;
  clearErrors: UseFormClearErrors<TFieldValues>;
  setValue: UseFormSetValue<TFieldValues>;
  trigger: UseFormTrigger<TFieldValues>;
  formState: FormState<TFieldValues>;
  resetField: UseFormResetField<TFieldValues>;
  reset: UseFormReset<TFieldValues>;
  handleSubmit: UseFormHandleSubmit<TFieldValues>;
  unregister: UseFormUnregister<TFieldValues>;
  control: Control<TFieldValues, TContext>;
  register: UseFormRegister<TFieldValues>;
  setFocus: UseFormSetFocus<TFieldValues>;
};

export type UseFormStateProps<TFieldValues> = Partial<{
  control?: Control<TFieldValues>;
  disabled?: boolean;
  name?:
    | FieldPath<TFieldValues>
    | FieldPath<TFieldValues>[]
    | readonly FieldPath<TFieldValues>[];
  exact?: boolean;
}>;

export type UseFormStateReturn<TFieldValues> = FormState<TFieldValues>;

export type UseWatchProps<TFieldValues extends FieldValues = FieldValues> = {
  defaultValue?: unknown;
  disabled?: boolean;
  name?:
    | FieldPath<TFieldValues>
    | FieldPath<TFieldValues>[]
    | readonly FieldPath<TFieldValues>[];
  control?: Control<TFieldValues>;
  exact?: boolean;
};

export type FormProviderProps<
  TFieldValues extends FieldValues = FieldValues,
  TContext extends object = object,
> = {
  children: React.ReactNode;
} & UseFormReturn<TFieldValues, TContext>;<|MERGE_RESOLUTION|>--- conflicted
+++ resolved
@@ -242,12 +242,7 @@
   > & { keepValue?: boolean; keepDefaultValue?: boolean; keepError?: boolean },
 ) => void;
 
-<<<<<<< HEAD
 export type UseFormHandleSubmit<TFieldValues extends FieldValues> = (
-=======
-// eslint-disable-next-line @typescript-eslint/no-unused-vars
-export type UseFormHandleSubmit<TFieldValues extends FieldValues> = <_>(
->>>>>>> 981410cd
   onValid: SubmitHandler<TFieldValues>,
   onInvalid?: SubmitErrorHandler<TFieldValues>,
 ) => (e?: React.BaseSyntheticEvent) => Promise<void>;
