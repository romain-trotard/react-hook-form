import { FieldValues } from './fields';
import { Control } from './form';
<<<<<<< HEAD
import { Auto, FieldPathValue, PathString } from './path';
=======
import { FieldArrayPath, FieldArrayPathValue } from './path';
>>>>>>> e2ec45ff

export type UseFieldArrayProps<
  TFieldValues extends FieldValues,
  TFieldArrayName extends PathString,
> = {
  name: Auto.FieldArrayPath<TFieldValues, TFieldArrayName>;
  control?: Control<TFieldValues>;
  shouldUnregister?: boolean;
};

/**
 * `useFieldArray` returned `fields` with unique id
 */
export type FieldArrayWithId<
  TFieldValues extends FieldValues = FieldValues,
  TFieldArrayName extends PathString = never,
> = FieldArray<TFieldValues, TFieldArrayName> & Record<'id', string>;

export type FieldArray<
  TFieldValues extends FieldValues,
  TFieldArrayName extends PathString,
> = FieldPathValue<TFieldValues, TFieldArrayName> extends
  | ReadonlyArray<infer U>
  | null
  | undefined
  ? U
  : never;

/**
 * `useFieldArray` focus option, ability to toggle focus on and off with `shouldFocus` and setting focus by either field index or name.
 */
export type FieldArrayMethodProps = {
  shouldFocus?: boolean;
  focusIndex?: number;
  focusName?: string;
};

/**
 * Swap field array by supplying from and to index
 *
 * @remarks
 * [API](https://react-hook-form.com/api/usefieldarray) • [Demo](https://codesandbox.io/s/calc-i231d)
 *
 * @param indexA - from index
 * @param indexB - to index
 *
 * @example
 * ```tsx
 * <button type="button" onClick={() => swap(0, 1)}>swap</button>
 * ```
 */
export type UseFieldArraySwap = (indexA: number, indexB: number) => void;

/**
 * Move field array by supplying from and to index
 *
 * @remarks
 * [API](https://react-hook-form.com/api/usefieldarray) • [Demo](https://codesandbox.io/s/calc-i231d)
 *
 * @param indexA - from index
 * @param indexB - to index
 *
 * @example
 * ```tsx
 * <button type="button" onClick={() => move(0, 1)}>swap</button>
 * ```
 */
export type UseFieldArrayMove = (indexA: number, indexB: number) => void;

/**
 * Prepend field/fields to the start of the fields and optionally focus. The input value will be registered during this action.
 *
 * @remarks
 * [API](https://react-hook-form.com/api/usefieldarray) • [Demo](https://codesandbox.io/s/calc-i231d)
 *
 * @param value - prepend items or items
 * @param options - focus options
 *
 * @example
 * ```tsx
 * <button type="button" onClick={() => prepend({ name: "data" })}>Prepend</button>
 * <button type="button" onClick={() => prepend({ name: "data" }, { shouldFocus: false })}>Prepend</button>
 * <button
 *   type="button"
 *   onClick={() => prepend([{ name: "data" }, { name: "data" }])}
 * >
 *   Prepend
 * </button>
 * ```
 */
export type UseFieldArrayPrepend<
  TFieldValues,
  TFieldArrayName extends FieldArrayPath<TFieldValues> = FieldArrayPath<TFieldValues>,
> = (
  value:
    | Partial<FieldArray<TFieldValues, TFieldArrayName>>
    | Partial<FieldArray<TFieldValues, TFieldArrayName>>[],
  options?: FieldArrayMethodProps,
) => void;

/**
 * Append field/fields to the end of your fields and focus. The input value will be registered during this action.
 *
 * @remarks
 * [API](https://react-hook-form.com/api/usefieldarray) • [Demo](https://codesandbox.io/s/calc-i231d)
 *
 * @param value - append items or items.
 * @param options - focus options
 *
 * @example
 * ```tsx
 * <button type="button" onClick={() => prepend({ name: "data" })}>Append</button>
 * <button type="button" onClick={() => prepend({ name: "data" }, { shouldFocus: false })}>Append</button>
 * <button
 *   type="button"
 *   onClick={() => append([{ name: "data" }, { name: "data" }])}
 * >
 *   Append
 * </button>
 * ```
 */
export type UseFieldArrayAppend<
  TFieldValues,
  TFieldArrayName extends FieldArrayPath<TFieldValues> = FieldArrayPath<TFieldValues>,
> = (
  value:
    | Partial<FieldArray<TFieldValues, TFieldArrayName>>
    | Partial<FieldArray<TFieldValues, TFieldArrayName>>[],
  options?: FieldArrayMethodProps,
) => void;

/**
 * Remove field/fields at particular position.
 *
 * @remarks
 * [API](https://react-hook-form.com/api/usefieldarray) • [Demo](https://codesandbox.io/s/calc-i231d)
 *
 * @param index - index to remove at, or remove all when no index provided.
 *
 * @example
 * ```tsx
 * <button type="button" onClick={() => remove(0)}>Remove</button>
 * <button
 *   type="button"
 *   onClick={() => remove()}
 * >
 *   Remove all
 * </button>
 * ```
 */
export type UseFieldArrayRemove = (index?: number | number[]) => void;

/**
 * Insert field/fields at particular position and focus.
 *
 * @remarks
 * [API](https://react-hook-form.com/api/usefieldarray) • [Demo](https://codesandbox.io/s/calc-i231d)
 *
 * @param index - insert position
 * @param value - insert field or fields
 * @param options - focus options
 *
 * @example
 * ```tsx
 * <button type="button" onClick={() => insert(1, { name: "data" })}>Insert</button>
 * <button type="button" onClick={() => insert(1, { name: "data" }, { shouldFocus: false })}>Insert</button>
 * <button
 *   type="button"
 *   onClick={() => insert(1, [{ name: "data" }, { name: "data" }])}
 * >
 *   Insert
 * </button>
 * ```
 */
export type UseFieldArrayInsert<
  TFieldValues,
  TFieldArrayName extends FieldArrayPath<TFieldValues> = FieldArrayPath<TFieldValues>,
> = (
  index: number,
  value:
    | Partial<FieldArray<TFieldValues, TFieldArrayName>>
    | Partial<FieldArray<TFieldValues, TFieldArrayName>>[],
  options?: FieldArrayMethodProps,
) => void;

/**
 * Update field/fields at particular position.
 *
 * @remarks
 * [API](https://react-hook-form.com/api/usefieldarray) • [Demo](https://codesandbox.io/s/calc-i231d)
 *
 * @param index - insert position
 * @param value - insert field or fields
 *
 * @example
 * ```tsx
 * <button type="button" onClick={() => update(1, { name: "data" })}>Update</button>
 * <button
 *   type="button"
 *   onClick={() => update(1, [{ name: "data" }, { name: "data" }])}
 * >
 *   Update
 * </button>
 * ```
 */
type UseFieldArrayUpdate<
  TFieldValues,
  TFieldArrayName extends FieldArrayPath<TFieldValues> = FieldArrayPath<TFieldValues>,
> = (
  index: number,
  value: Partial<FieldArray<TFieldValues, TFieldArrayName>>,
) => void;

/**
 * 	Replace the entire field array values.
 *
 * @remarks
 * [API](https://react-hook-form.com/api/usefieldarray) • [Demo](https://codesandbox.io/s/calc-i231d)
 *
 * @param value - the entire field values.
 *
 * @example
 * ```tsx
 * <button
 *   type="button"
 *   onClick={() => update([{ name: "data" }, { name: "data" }])}
 * >
 *   Replace
 * </button>
 * ```
 */
type UseFieldArrayReplace<
  TFieldValues,
  TFieldArrayName extends FieldArrayPath<TFieldValues> = FieldArrayPath<TFieldValues>,
> = (
  value:
    | Partial<FieldArray<TFieldValues, TFieldArrayName>>
    | Partial<FieldArray<TFieldValues, TFieldArrayName>>[],
) => void;

export type UseFieldArrayReturn<
  TFieldValues extends FieldValues,
  TFieldArrayName extends PathString,
> = {
<<<<<<< HEAD
  swap: (indexA: number, indexB: number) => void;
  move: (indexA: number, indexB: number) => void;
  prepend: (
    value:
      | Partial<FieldArray<TFieldValues, TFieldArrayName>>
      | Partial<FieldArray<TFieldValues, TFieldArrayName>>[],
    options?: FieldArrayMethodProps,
  ) => void;
  append: (
    value:
      | Partial<FieldArray<TFieldValues, TFieldArrayName>>
      | Partial<FieldArray<TFieldValues, TFieldArrayName>>[],
    options?: FieldArrayMethodProps,
  ) => void;
  remove: (index?: number | number[]) => void;
  insert: (
    index: number,
    value:
      | Partial<FieldArray<TFieldValues, TFieldArrayName>>
      | Partial<FieldArray<TFieldValues, TFieldArrayName>>[],
    options?: FieldArrayMethodProps,
  ) => void;
  update: (
    index: number,
    value: Partial<FieldArray<TFieldValues, TFieldArrayName>>,
  ) => void;
  replace: (
    value:
      | Partial<FieldArray<TFieldValues, TFieldArrayName>>
      | Partial<FieldArray<TFieldValues, TFieldArrayName>>[],
  ) => void;
  fields: FieldArrayWithId<TFieldValues, TFieldArrayName>[];
=======
  swap: UseFieldArraySwap;
  move: UseFieldArrayMove;
  prepend: UseFieldArrayPrepend<TFieldValues, TFieldArrayName>;
  append: UseFieldArrayAppend<TFieldValues, TFieldArrayName>;
  remove: UseFieldArrayRemove;
  insert: UseFieldArrayInsert<TFieldValues, TFieldArrayName>;
  update: UseFieldArrayUpdate<TFieldValues, TFieldArrayName>;
  replace: UseFieldArrayReplace<TFieldValues, TFieldArrayName>;
  fields: FieldArrayWithId<TFieldValues, TFieldArrayName, TKeyName>[];
>>>>>>> e2ec45ff
};<|MERGE_RESOLUTION|>--- conflicted
+++ resolved
@@ -1,10 +1,6 @@
 import { FieldValues } from './fields';
 import { Control } from './form';
-<<<<<<< HEAD
 import { Auto, FieldPathValue, PathString } from './path';
-=======
-import { FieldArrayPath, FieldArrayPathValue } from './path';
->>>>>>> e2ec45ff
 
 export type UseFieldArrayProps<
   TFieldValues extends FieldValues,
@@ -97,7 +93,7 @@
  */
 export type UseFieldArrayPrepend<
   TFieldValues,
-  TFieldArrayName extends FieldArrayPath<TFieldValues> = FieldArrayPath<TFieldValues>,
+  TFieldArrayName extends PathString,
 > = (
   value:
     | Partial<FieldArray<TFieldValues, TFieldArrayName>>
@@ -128,7 +124,7 @@
  */
 export type UseFieldArrayAppend<
   TFieldValues,
-  TFieldArrayName extends FieldArrayPath<TFieldValues> = FieldArrayPath<TFieldValues>,
+  TFieldArrayName extends PathString,
 > = (
   value:
     | Partial<FieldArray<TFieldValues, TFieldArrayName>>
@@ -181,7 +177,7 @@
  */
 export type UseFieldArrayInsert<
   TFieldValues,
-  TFieldArrayName extends FieldArrayPath<TFieldValues> = FieldArrayPath<TFieldValues>,
+  TFieldArrayName extends PathString,
 > = (
   index: number,
   value:
@@ -210,10 +206,7 @@
  * </button>
  * ```
  */
-type UseFieldArrayUpdate<
-  TFieldValues,
-  TFieldArrayName extends FieldArrayPath<TFieldValues> = FieldArrayPath<TFieldValues>,
-> = (
+type UseFieldArrayUpdate<TFieldValues, TFieldArrayName extends PathString> = (
   index: number,
   value: Partial<FieldArray<TFieldValues, TFieldArrayName>>,
 ) => void;
@@ -237,8 +230,8 @@
  * ```
  */
 type UseFieldArrayReplace<
-  TFieldValues,
-  TFieldArrayName extends FieldArrayPath<TFieldValues> = FieldArrayPath<TFieldValues>,
+  TFieldValues extends FieldValues,
+  TFieldArrayName extends PathString,
 > = (
   value:
     | Partial<FieldArray<TFieldValues, TFieldArrayName>>
@@ -249,40 +242,6 @@
   TFieldValues extends FieldValues,
   TFieldArrayName extends PathString,
 > = {
-<<<<<<< HEAD
-  swap: (indexA: number, indexB: number) => void;
-  move: (indexA: number, indexB: number) => void;
-  prepend: (
-    value:
-      | Partial<FieldArray<TFieldValues, TFieldArrayName>>
-      | Partial<FieldArray<TFieldValues, TFieldArrayName>>[],
-    options?: FieldArrayMethodProps,
-  ) => void;
-  append: (
-    value:
-      | Partial<FieldArray<TFieldValues, TFieldArrayName>>
-      | Partial<FieldArray<TFieldValues, TFieldArrayName>>[],
-    options?: FieldArrayMethodProps,
-  ) => void;
-  remove: (index?: number | number[]) => void;
-  insert: (
-    index: number,
-    value:
-      | Partial<FieldArray<TFieldValues, TFieldArrayName>>
-      | Partial<FieldArray<TFieldValues, TFieldArrayName>>[],
-    options?: FieldArrayMethodProps,
-  ) => void;
-  update: (
-    index: number,
-    value: Partial<FieldArray<TFieldValues, TFieldArrayName>>,
-  ) => void;
-  replace: (
-    value:
-      | Partial<FieldArray<TFieldValues, TFieldArrayName>>
-      | Partial<FieldArray<TFieldValues, TFieldArrayName>>[],
-  ) => void;
-  fields: FieldArrayWithId<TFieldValues, TFieldArrayName>[];
-=======
   swap: UseFieldArraySwap;
   move: UseFieldArrayMove;
   prepend: UseFieldArrayPrepend<TFieldValues, TFieldArrayName>;
@@ -291,6 +250,5 @@
   insert: UseFieldArrayInsert<TFieldValues, TFieldArrayName>;
   update: UseFieldArrayUpdate<TFieldValues, TFieldArrayName>;
   replace: UseFieldArrayReplace<TFieldValues, TFieldArrayName>;
-  fields: FieldArrayWithId<TFieldValues, TFieldArrayName, TKeyName>[];
->>>>>>> e2ec45ff
+  fields: FieldArrayWithId<TFieldValues, TFieldArrayName>[];
 };