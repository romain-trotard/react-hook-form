--- conflicted
+++ resolved
@@ -107,11 +107,7 @@
     "rollup-plugin-terser": "^7.0.2",
     "rollup-plugin-typescript2": "^0.31.1",
     "ts-jest": "^27.1.2",
-<<<<<<< HEAD
-    "tsd": "^0.19.0",
-=======
     "tsd": "^0.19.1",
->>>>>>> 19f52416
     "typescript": "^4.5.4"
   },
   "bundlesize": [
