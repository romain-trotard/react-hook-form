{
  "name": "react-hook-form",
  "description": "Performant, flexible and extensible forms library for React Hooks",
  "version": "8.0.0-alpha.3",
  "main": "dist/index.cjs.js",
  "module": "dist/index.esm.mjs",
  "umd:main": "dist/index.umd.js",
  "unpkg": "dist/index.umd.js",
  "jsdelivr": "dist/index.umd.js",
  "jsnext:main": "dist/index.esm.mjs",
  "source": "src/index.ts",
  "types": "dist/index.d.ts",
  "sideEffects": false,
  "files": [
    "dist",
    "dist/__tests__"
  ],
  "exports": {
    "./package.json": "./package.json",
    ".": {
      "import": "./dist/index.esm.mjs",
      "require": "./dist/index.cjs.js"
    }
  },
  "scripts": {
    "clean": "rimraf dist",
    "prebuild": "yarn clean",
    "build": "yarn build:modern",
    "postbuild": "rimraf dist/__tests__ && node ./scripts/rollup/assert-esm-exports.mjs && node ./scripts/rollup/assert-cjs-exports.cjs",
    "build:modern": "rollup -c ./scripts/rollup/rollup.config.js",
    "build:esm": "rollup -c ./scripts/rollup/rollup.esm.config.js",
    "prettier:fix": "prettier --config .prettierrc --write \"**/*.{ts,tsx,css}\"",
    "lint": "eslint '**/*.{js,ts,tsx}'",
    "lint:fix": "yarn lint -- --fix",
    "type": "tsc --noEmit",
    "coverage": "jest --coverage --coverageReporters=text-lcov",
    "test": "jest --config ./scripts/jest/jest.config.js",
    "test:coverage": "yarn test -- --coverage",
    "test:watch": "yarn test -- --onlyChanged --watch",
    "test:web": "TEST_ENV=web yarn test",
    "test:server": "TEST_ENV=server yarn test",
    "test:native": "TEST_ENV=native yarn test",
    "tsd": "tsd src/__typetests__",
    "cypress": "cypress run",
    "cypress:open": "cypress open",
    "api-extractor": "api-extractor run --local",
    "api-extractor:build": "yarn build:esm && yarn api-extractor",
    "api-extractor:ci": "node scripts/apiExtractor.js",
    "postversion": "git push && git push origin v$npm_package_version",
    "prepublishOnly": "yarn && yarn lint:fix && yarn type && yarn test && yarn build",
    "bundlesize": "yarn build:modern && bundlesize",
    "start:app": "yarn build:esm && yarn link && yarn --cwd ./app link react-hook-form && yarn --cwd ./app && yarn --cwd ./app run dev"
  },
  "keywords": [
    "react",
    "hooks",
    "form",
    "forms",
    "form-validation",
    "validation",
    "typescript",
    "react-hooks"
  ],
  "repository": {
    "type": "git",
    "url": "https://github.com/react-hook-form/react-hook-form"
  },
  "homepage": "https://www.react-hook-form.com",
  "author": "<bluebill1049@hotmail.com>",
  "license": "MIT",
  "devDependencies": {
    "@microsoft/api-extractor": "^7.19.4",
    "@rollup/plugin-commonjs": "^21.0.2",
    "@rollup/plugin-node-resolve": "^13.1.3",
<<<<<<< HEAD
    "@testing-library/jest-dom": "^5.16.2",
    "@testing-library/react": "13.0.0",
    "@testing-library/react-hooks": "8.0.0-alpha.1",
    "@testing-library/react-native": "^9.0.0",
=======
    "@testing-library/jest-dom": "^5.16.4",
    "@testing-library/react": "^12.1.4",
    "@testing-library/react-hooks": "^7.0.2",
    "@testing-library/react-native": "^9.1.0",
>>>>>>> a0f1799d
    "@types/jest": "^27.4.1",
    "@types/react": "^17.0.40",
    "@types/react-native": "^0.67.2",
    "@typescript-eslint/eslint-plugin": "^5.14.0",
    "@typescript-eslint/parser": "^5.14.0",
    "@vitejs/plugin-react-refresh": "^1.3.6",
    "babel-jest": "^27.5.1",
    "bundlesize": "^0.18.0",
    "cypress": "9.5.3",
    "eslint": "^8.11.0",
    "eslint-config-prettier": "^8.5.0",
    "eslint-plugin-cypress": "^2.12.1",
    "eslint-plugin-prettier": "^4.0.0",
    "eslint-plugin-react": "^7.29.3",
    "eslint-plugin-react-hooks": "^4.3.0",
    "eslint-plugin-simple-import-sort": "^7.0.0",
    "husky": "^7.0.4",
    "jest": "^27.5.1",
    "lint-staged": "^12.3.5",
    "prettier": "^2.5.1",
    "react": "18.0.0",
    "react-dom": "18.0.0",
    "react-native": "^0.67.3",
    "react-test-renderer": "18.0.0",
    "rimraf": "^3.0.2",
    "rollup": "^2.70.0",
    "rollup-plugin-peer-deps-external": "^2.2.4",
    "rollup-plugin-sourcemaps": "^0.6.2",
    "rollup-plugin-terser": "^7.0.2",
    "rollup-plugin-typescript2": "^0.31.2",
<<<<<<< HEAD
    "ts-jest": "^27.1.3",
    "tsd": "^0.20.0",
=======
    "ts-jest": "^27.1.4",
    "tsd": "^0.19.1",
>>>>>>> a0f1799d
    "typescript": "^4.6.2"
  },
  "bundlesize": [
    {
      "path": "./dist/index.cjs.js",
      "maxSize": "9.0 kB"
    }
  ],
  "peerDependencies": {
    "react": "^16.8.0 || ^17 || ^18"
  },
  "lint-staged": {
    "*.{js,ts,tsx}": [
      "yarn lint:fix",
      "yarn prettier:fix"
    ],
    "*.{md,json,yml}": [
      "prettier --write"
    ]
  },
  "husky": {
    "hooks": {
      "pre-commit": "lint-staged"
    }
  },
  "funding": {
    "type": "opencollective",
    "url": "https://opencollective.com/react-hook-form"
  },
  "engines": {
    "node": ">=12.22.0"
  },
  "packageManager": "yarn@1.22.15"
}<|MERGE_RESOLUTION|>--- conflicted
+++ resolved
@@ -72,17 +72,10 @@
     "@microsoft/api-extractor": "^7.19.4",
     "@rollup/plugin-commonjs": "^21.0.2",
     "@rollup/plugin-node-resolve": "^13.1.3",
-<<<<<<< HEAD
-    "@testing-library/jest-dom": "^5.16.2",
+    "@testing-library/jest-dom": "^5.16.4",
     "@testing-library/react": "13.0.0",
     "@testing-library/react-hooks": "8.0.0-alpha.1",
-    "@testing-library/react-native": "^9.0.0",
-=======
-    "@testing-library/jest-dom": "^5.16.4",
-    "@testing-library/react": "^12.1.4",
-    "@testing-library/react-hooks": "^7.0.2",
     "@testing-library/react-native": "^9.1.0",
->>>>>>> a0f1799d
     "@types/jest": "^27.4.1",
     "@types/react": "^17.0.40",
     "@types/react-native": "^0.67.2",
@@ -113,13 +106,8 @@
     "rollup-plugin-sourcemaps": "^0.6.2",
     "rollup-plugin-terser": "^7.0.2",
     "rollup-plugin-typescript2": "^0.31.2",
-<<<<<<< HEAD
-    "ts-jest": "^27.1.3",
+    "ts-jest": "^27.1.4",
     "tsd": "^0.20.0",
-=======
-    "ts-jest": "^27.1.4",
-    "tsd": "^0.19.1",
->>>>>>> a0f1799d
     "typescript": "^4.6.2"
   },
   "bundlesize": [
