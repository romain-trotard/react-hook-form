{
  "name": "react-hook-form",
  "description": "Performant, flexible and extensible forms library for React Hooks",
<<<<<<< HEAD
  "version": "7.5.3-beta.0",
=======
  "version": "7.5.3-beta.1",
>>>>>>> 89cc2aa1
  "main": "dist/index.cjs.js",
  "module": "dist/index.esm.js",
  "umd:main": "dist/index.umd.js",
  "unpkg": "dist/index.umd.js",
  "jsdelivr": "dist/index.umd.js",
  "jsnext:main": "dist/index.esm.js",
  "source": "src/index.ts",
  "types": "dist/index.d.ts",
  "sideEffects": true,
  "files": [
    "dist",
    "dist/__tests__"
  ],
  "exports": {
    "./package.json": "./package.json",
    ".": {
      "import": "./dist/index.esm.js",
      "require": "./dist/index.cjs.js"
    }
  },
  "scripts": {
    "clean": "rimraf dist",
    "prebuild": "yarn clean",
    "build": "yarn build:modern && yarn cp:dts",
    "build:modern": "rollup -c ./scripts/rollup/rollup.config.js",
    "build:esm": "rollup -c ./scripts/rollup/rollup.esm.config.js",
    "cp:dts": "copyfiles -f ./src/**/*.d.ts dist && rimraf dist/__tests__",
    "prettier:fix": "prettier --config .prettierrc --write \"**/*.{ts,tsx}\"",
    "lint": "eslint '**/*.{js,ts,tsx}'",
    "lint:fix": "yarn lint -- --fix",
    "lint:types": "tsc --noEmit",
    "coverage": "jest --coverage --coverageReporters=text-lcov | coveralls",
    "test": "jest --config ./scripts/jest/jest.config.js",
    "test:coverage": "yarn test -- --coverage",
    "test:watch": "yarn test -- --onlyChanged --watch",
    "test:web": "TEST_ENV=web yarn test",
    "test:server": "TEST_ENV=server yarn test",
    "test:native": "TEST_ENV=native yarn test",
    "cypress": "cypress run",
    "cypress:open": "cypress open",
    "cypress:parallel": "cypress-parallel -s cypress -t 4 -d -a",
    "prepublishOnly": "yarn && yarn lint:fix && yarn lint:types && yarn test && yarn build",
    "bundlesize": "yarn build:modern && bundlesize",
    "start:app": "yarn build:esm && yarn link && yarn --cwd node_modules/react link && yarn --cwd ./app link react react-hook-form && yarn --cwd ./app && yarn --cwd ./app run dev"
  },
  "keywords": [
    "react",
    "hooks",
    "form",
    "forms",
    "form-validation",
    "validation",
    "typescript",
    "react-hooks"
  ],
  "repository": {
    "type": "git",
    "url": "https://github.com/react-hook-form/react-hook-form"
  },
  "homepage": "https://www.react-hook-form.com",
  "author": "<bluebill1049@hotmail.com>",
  "license": "MIT",
  "devDependencies": {
    "@rollup/plugin-commonjs": "^19.0.0",
    "@rollup/plugin-node-resolve": "^13.0.0",
    "@testing-library/jest-dom": "^5.12.0",
    "@testing-library/react": "^11.2.5",
    "@testing-library/react-hooks": "^5.1.2",
    "@testing-library/react-native": "^5.0.3",
    "@types/jest": "^26.0.23",
    "@types/react": "^17.0.5",
    "@types/react-dom": "^17.0.1",
    "@types/react-native": "^0.63.50",
    "@types/react-test-renderer": "^17.0.1",
    "@typescript-eslint/eslint-plugin": "^4.22.1",
    "@typescript-eslint/parser": "^4.22.1",
    "@vitejs/plugin-react-refresh": "^1.3.3",
    "babel-jest": "^26.6.3",
    "bundlesize": "^0.18.0",
    "copyfiles": "^2.4.1",
    "coveralls": "^3.1.0",
    "cypress": "7.2.0",
    "cypress-parallel": "^0.3.0",
    "eslint": "^7.26.0",
    "eslint-config-prettier": "^8.3.0",
    "eslint-plugin-cypress": "^2.11.3",
    "eslint-plugin-prettier": "^3.4.0",
    "eslint-plugin-react": "^7.22.0",
    "eslint-plugin-react-hooks": "^4.2.0",
    "eslint-plugin-simple-import-sort": "^7.0.0",
    "husky": "^6.0.0",
    "jest": "^26.6.3",
    "jest-performance-testing": "^1.0.0",
    "lint-staged": "^11.0.0",
    "metro-react-native-babel-preset": "^0.63.0",
    "prettier": "^2.2.1",
    "react": "^17.0.1",
    "react-dom": "^17.0.1",
    "react-native": "^0.62.2",
    "react-performance-testing": "^1.2.0",
    "react-test-renderer": "^17.0.1",
    "rimraf": "^3.0.2",
    "rollup": "^2.47.0",
    "rollup-plugin-peer-deps-external": "^2.2.4",
    "rollup-plugin-sourcemaps": "^0.6.2",
    "rollup-plugin-terser": "^7.0.2",
    "rollup-plugin-typescript2": "^0.30.0",
    "ts-jest": "^26.5.6",
    "typescript": "^4.2.3"
  },
  "bundlesize": [
    {
      "path": "./dist/index.cjs.js",
      "maxSize": "9.5 kB"
    }
  ],
  "peerDependencies": {
    "react": "^16.8.0 || ^17"
  },
  "lint-staged": {
    "*.{js,ts,tsx}": [
      "yarn lint:fix",
      "yarn prettier:fix"
    ],
    "*.{md,json,yml}": [
      "prettier --write"
    ]
  },
  "husky": {
    "hooks": {
      "pre-commit": "lint-staged"
    }
  },
  "funding": {
    "type": "opencollective",
    "url": "https://opencollective.com/react-hook-form"
  }
}<|MERGE_RESOLUTION|>--- conflicted
+++ resolved
@@ -1,11 +1,7 @@
 {
   "name": "react-hook-form",
   "description": "Performant, flexible and extensible forms library for React Hooks",
-<<<<<<< HEAD
-  "version": "7.5.3-beta.0",
-=======
   "version": "7.5.3-beta.1",
->>>>>>> 89cc2aa1
   "main": "dist/index.cjs.js",
   "module": "dist/index.esm.js",
   "umd:main": "dist/index.umd.js",
